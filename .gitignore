--- conflicted
+++ resolved
@@ -6,22 +6,13 @@
 # Distribution / packaging
 build/
 dist/
-<<<<<<< HEAD
-docs/build/
-pip.egg-info/
-MANIFEST
-.tox
-.cache
-.mypy_cache
-=======
->>>>>>> 02c219e2
 *.egg
 *.eggs
 *.egg-info/
 MANIFEST
 
 # Documentation
-docs/_build/
+docs/build/
 
 # mypy
 .mypy_cache/
