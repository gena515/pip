.. _`pip install`:

pip install
-----------

.. contents::

Usage
*****

.. pip-command-usage:: install

Description
***********

.. pip-command-description:: install


Overview
++++++++

Pip install has several stages:

1. Identify the base requirements. The user supplied arguments are processed
   here.
2. Resolve dependencies. What will be installed is determined here.
3. Build wheels. All the dependencies that can be are built into wheels.
4. Install the packages (and uninstall anything being upgraded/replaced).

Argument Handling
+++++++++++++++++

When looking at the items to be installed, pip checks what type of item
each is, in the following order:

1. Project or archive URL.
2. Local directory (which must contain a ``setup.py``, or pip will report
   an error).
3. Local file (a sdist or wheel format archive, following the naming
   conventions for those formats).
4. A requirement, as specified in PEP 440.

Each item identified is added to the set of requirements to be satisfied by
the install.

Working Out the Name and Version
++++++++++++++++++++++++++++++++

For each candidate item, pip needs to know the project name and version. For
wheels (identified by the ``.whl`` file extension) this can be obtained from
the filename, as per the Wheel spec. For local directories, or explicitly
specified sdist files, the ``setup.py egg_info`` command is used to determine
the project metadata. For sdists located via an index, the filename is parsed
for the name and project version (this is in theory slightly less reliable
than using the ``egg_info`` command, but avoids downloading and processing
unnecessary numbers of files).

Any URL may use the ``#egg=name`` syntax (see :ref:`VCS Support`) to
explicitly state the project name.

Satisfying Requirements
+++++++++++++++++++++++

Once pip has the set of requirements to satisfy, it chooses which version of
each requirement to install using the simple rule that the latest version that
satisfies the given constraints will be installed (but see :ref:`here <Pre Release Versions>`
for an exception regarding pre-release versions). Where more than one source of
the chosen version is available, it is assumed that any source is acceptable
(as otherwise the versions would differ).

Installation Order
++++++++++++++++++

As of v6.1.0, pip installs dependencies before their dependents, i.e. in
"topological order".  This is the only commitment pip currently makes related
to order.  While it may be coincidentally true that pip will install things in
the order of the install arguments or in the order of the items in a
requirements file, this is not a promise.

In the event of a dependency cycle (aka "circular dependency"), the current
implementation (which might possibly change later) has it such that the first
encountered member of the cycle is installed last.

For instance, if quux depends on foo which depends on bar which depends on baz,
which depends on foo::

    pip install quux
    ...
    Installing collected packages baz, bar, foo, quux

    pip install bar
    ...
    Installing collected packages foo, baz, bar


Prior to v6.1.0, pip made no commitments about install order.

The decision to install topologically is based on the principle that
installations should proceed in a way that leaves the environment usable at each
step. This has two main practical benefits:

1. Concurrent use of the environment during the install is more likely to work.
2. A failed install is less likely to leave a broken environment.  Although pip
   would like to support failure rollbacks eventually, in the mean time, this is
   an improvement.

Although the new install order is not intended to replace (and does not replace)
the use of ``setup_requires`` to declare build dependencies, it may help certain
projects install from sdist (that might previously fail) that fit the following
profile:

1. They have build dependencies that are also declared as install dependencies
   using ``install_requires``.
2. ``python setup.py egg_info`` works without their build dependencies being
   installed.
3. For whatever reason, they don't or won't declare their build dependencies using
   ``setup_requires``.


.. _`Requirements File Format`:

Requirements File Format
++++++++++++++++++++++++

Each line of the requirements file indicates something to be installed,
and like arguments to :ref:`pip install`, the following forms are supported::

    [[--option]...]
    <requirement specifier> [; markers] [[--option]...]
    <archive url/path>
    [-e] <local project path>
    [-e] <vcs project url>

For details on requirement specifiers, see :ref:`Requirement Specifiers`.

See the :ref:`pip install Examples<pip install Examples>` for examples of all these forms.

A line that begins with ``#`` is treated as a comment and ignored. Whitespace
followed by a ``#`` causes the ``#`` and the remainder of the line to be
treated as a comment.

A line ending in an unescaped ``\`` is treated as a line continuation
and the newline following it is effectively ignored.

Comments are stripped *before* line continuations are processed.

The following options are supported:

  *  :ref:`-i, --index-url <--index-url>`
  *  :ref:`--extra-index-url <--extra-index-url>`
  *  :ref:`--no-index <--no-index>`
  *  :ref:`-f, --find-links <--find-links>`
  *  :ref:`--no-binary <install_--no-binary>`
  *  :ref:`--only-binary <install_--only-binary>`
  *  :ref:`--require-hashes <--require-hashes>`

For example, to specify :ref:`--no-index <--no-index>` and 2 :ref:`--find-links <--find-links>` locations:

::

--no-index
--find-links /my/local/archives
--find-links http://some.archives.com/archives


If you wish, you can refer to other requirements files, like this::

    -r more_requirements.txt

You can also refer to :ref:`constraints files <Constraints Files>`, like this::

    -c some_constraints.txt

.. _`Example Requirements File`:

Example Requirements File
~~~~~~~~~~~~~~~~~~~~~~~~~

Use ``pip install -r example-requirements.txt`` to install::

    #
    ####### example-requirements.txt #######
    #
    ###### Requirements without Version Specifiers ######
    nose
    nose-cov
    beautifulsoup4
    #
    ###### Requirements with Version Specifiers ######
    #   See https://www.python.org/dev/peps/pep-0440/#version-specifiers
    docopt == 0.6.1             # Version Matching. Must be version 0.6.1
    keyring >= 4.1.1            # Minimum version 4.1.1
    coverage != 3.5             # Version Exclusion. Anything except version 3.5
    Mopidy-Dirble ~= 1.1        # Compatible release. Same as >= 1.1, == 1.*
    #
    ###### Refer to other requirements files ######
    -r other-requirements.txt
    #
    #
    ###### A particular file ######
    ./downloads/numpy-1.9.2-cp34-none-win32.whl
    http://wxpython.org/Phoenix/snapshot-builds/wxPython_Phoenix-3.0.3.dev1820+49a8884-cp34-none-win_amd64.whl
    #
    ###### Additional Requirements without Version Specifiers ######
    #   Same as 1st section, just here to show that you can put things in any order.
    rejected
    green
    #

.. _`Requirement Specifiers`:

Requirement Specifiers
++++++++++++++++++++++

pip supports installing from a package index using a :term:`requirement
specifier <pypug:Requirement Specifier>`. Generally speaking, a requirement
specifier is composed of a project name followed by optional :term:`version
specifiers <pypug:Version Specifier>`.  `PEP508`_ contains a full specification
of the format of a requirement (``pip`` does not support the ``url_req`` form
of specifier at this time).

Some examples:

 ::

  SomeProject
  SomeProject == 1.3
  SomeProject >=1.2,<.2.0
  SomeProject[foo, bar]
  SomeProject~=1.4.2

Since version 6.0, pip also supports specifiers containing `environment markers
<https://www.python.org/dev/peps/pep-0426/#environment-markers>`_ like so:

 ::

  SomeProject ==5.4 ; python_version < '2.7'
  SomeProject; sys_platform == 'win32'

Environment markers are supported in the command line and in requirements files.

.. note::

   Use quotes around specifiers in the shell when using ``>``, ``<``, or when
   using environment markers. Don't use quotes in requirement files. [1]_


.. _`Per-requirement Overrides`:

Per-requirement Overrides
+++++++++++++++++++++++++

Since version 7.0 pip supports controlling the command line options given to
``setup.py`` via requirements files. This disables the use of wheels (cached or
otherwise) for that package, as ``setup.py`` does not exist for wheels.

The ``--global-option`` and ``--install-option`` options are used to pass
options to ``setup.py``. For example:

 ::

    FooProject >= 1.2 --global-option="--no-user-cfg" \
                      --install-option="--prefix='/usr/local'" \
                      --install-option="--no-compile"

The above translates roughly into running FooProject's ``setup.py``
script as:

 ::

   python setup.py --no-user-cfg install --prefix='/usr/local' --no-compile

Note that the only way of giving more than one option to ``setup.py``
is through multiple ``--global-option`` and ``--install-option``
options, as shown in the example above. The value of each option is
passed as a single argument to the ``setup.py`` script. Therefore, a
line such as the following is invalid and would result in an
installation error.

::

   # Invalid. Please use '--install-option' twice as shown above.
   FooProject >= 1.2 --install-option="--prefix=/usr/local --no-compile"


.. _`Pre Release Versions`:

Pre-release Versions
++++++++++++++++++++

Starting with v1.4, pip will only install stable versions as specified by
`PEP426`_ by default. If a version cannot be parsed as a compliant `PEP426`_
version then it is assumed to be a pre-release.

If a Requirement specifier includes a pre-release or development version
(e.g. ``>=0.0.dev0``) then pip will allow pre-release and development versions
for that requirement. This does not include the != flag.

The ``pip install`` command also supports a :ref:`--pre <install_--pre>` flag
that will enable installing pre-releases and development releases.


.. _PEP426: http://www.python.org/dev/peps/pep-0426


.. _`VCS Support`:

VCS Support
+++++++++++

pip supports installing from Git, Mercurial, Subversion and Bazaar, and detects
the type of VCS using url prefixes: "git+", "hg+", "bzr+", "svn+".

pip requires a working VCS command on your path: git, hg, svn, or bzr.

VCS projects can be installed in :ref:`editable mode <editable-installs>` (using
the :ref:`--editable <install_--editable>` option) or not.

* For editable installs, the clone location by default is "<venv
  path>/src/SomeProject" in virtual environments, and "<cwd>/src/SomeProject"
  for global installs.  The :ref:`--src <install_--src>` option can be used to
  modify this location.
* For non-editable installs, the project is built locally in a temp dir and then
  installed normally. Note that if a satisfactory version of the package is
  already installed, the VCS source will not overwrite it without an `--upgrade`
  flag. VCS requirements pin the package version (specified in the `setup.py`
  file) of the target commit, not necessarily the commit itself.

The "project name" component of the url suffix "egg=<project name>-<version>"
is used by pip in its dependency logic to identify the project prior
to pip downloading and analyzing the metadata.  The optional "version"
component of the egg name is not functionally important.  It merely
provides a human-readable clue as to what version is in use. For projects
where setup.py is not in the root of project, "subdirectory" component
is used. Value of "subdirectory" component should be a path starting from root
of the project to where setup.py is located.

So if your repository layout is:

    - pkg_dir/

      - setup.py  # setup.py for package ``pkg``
      - some_module.py
    - other_dir/

      - some_file
    - some_other_file

You'll need to use ``pip install -e vcs+protocol://repo_url/#egg=pkg&subdirectory=pkg_dir``.


Git
~~~

pip currently supports cloning over ``git``, ``git+http``, ``git+https``,
``git+ssh``, ``git+git`` and ``git+file``:

Here are the supported forms::

    [-e] git://git.example.com/MyProject#egg=MyProject
    [-e] git+http://git.example.com/MyProject#egg=MyProject
    [-e] git+https://git.example.com/MyProject#egg=MyProject
    [-e] git+ssh://git.example.com/MyProject#egg=MyProject
    [-e] git+git://git.example.com/MyProject#egg=MyProject
    [-e] git+file://git.example.com/MyProject#egg=MyProject
    -e git+git@git.example.com:MyProject#egg=MyProject

Passing branch names, a commit hash or a tag name is possible like so::

    [-e] git://git.example.com/MyProject.git@master#egg=MyProject
    [-e] git://git.example.com/MyProject.git@v1.0#egg=MyProject
    [-e] git://git.example.com/MyProject.git@da39a3ee5e6b4b0d3255bfef95601890afd80709#egg=MyProject

Mercurial
~~~~~~~~~

The supported schemes are: ``hg+http``, ``hg+https``,
``hg+static-http`` and ``hg+ssh``.

Here are the supported forms::

<<<<<<< HEAD
    [-e] hg+http://hg.myproject.org/MyProject#egg=MyProject
    [-e] hg+https://hg.myproject.org/MyProject#egg=MyProject
    [-e] hg+ssh://hg.myproject.org/MyProject#egg=MyProject
    [-e] hg+file:///home/user/projects/MyProject#egg=MyProject
=======
    [-e] hg+http://hg.example.com/MyProject#egg=MyProject
    [-e] hg+https://hg.example.com/MyProject#egg=MyProject
    [-e] hg+ssh://hg.example.com/MyProject#egg=MyProject
>>>>>>> 60bdda39

You can also specify a revision number, a revision hash, a tag name or a local
branch name like so::

    [-e] hg+http://hg.example.com/MyProject@da39a3ee5e6b#egg=MyProject
    [-e] hg+http://hg.example.com/MyProject@2019#egg=MyProject
    [-e] hg+http://hg.example.com/MyProject@v1.0#egg=MyProject
    [-e] hg+http://hg.example.com/MyProject@special_feature#egg=MyProject

Subversion
~~~~~~~~~~

pip supports the URL schemes ``svn``, ``svn+svn``, ``svn+http``, ``svn+https``, ``svn+ssh``.

You can also give specific revisions to an SVN URL, like so::

    [-e] svn+svn://svn.example.com/svn/MyProject#egg=MyProject
    [-e] svn+http://svn.example.com/svn/MyProject/trunk@2019#egg=MyProject

which will check out revision 2019.  ``@{20080101}`` would also check
out the revision from 2008-01-01. You can only check out specific
revisions using ``-e svn+...``.

Bazaar
~~~~~~

pip supports Bazaar using the ``bzr+http``, ``bzr+https``, ``bzr+ssh``,
``bzr+sftp``, ``bzr+ftp`` and ``bzr+lp`` schemes.

Here are the supported forms::

    [-e] bzr+http://bzr.example.com/MyProject/trunk#egg=MyProject
    [-e] bzr+sftp://user@example.com/MyProject/trunk#egg=MyProject
    [-e] bzr+ssh://user@example.com/MyProject/trunk#egg=MyProject
    [-e] bzr+ftp://user@example.com/MyProject/trunk#egg=MyProject
    [-e] bzr+lp:MyProject#egg=MyProject

Tags or revisions can be installed like so::

    [-e] bzr+https://bzr.example.com/MyProject/trunk@2019#egg=MyProject
    [-e] bzr+http://bzr.example.com/MyProject/trunk@v1.0#egg=MyProject


Finding Packages
++++++++++++++++

pip searches for packages on `PyPI`_ using the
`http simple interface <http://pypi.python.org/simple>`_,
which is documented `here <https://setuptools.readthedocs.io/en/latest/easy_install.html#package-index-api>`_
and `there <http://www.python.org/dev/peps/pep-0301/>`_

pip offers a number of Package Index Options for modifying how packages are found.

pip looks for packages in a number of places, on PyPI (if not disabled via
```--no-index```), in the local filesystem, and in any additional repositories
specified via ```--find-links``` or ```--index-url```. There is no ordering in
the locations that are searched, rather they are all checked, and the "best"
match for the requirements (in terms of version number - see `PEP440`_ for
details) is selected.

See the :ref:`pip install Examples<pip install Examples>`.


.. _`SSL Certificate Verification`:

SSL Certificate Verification
++++++++++++++++++++++++++++

Starting with v1.3, pip provides SSL certificate verification over https, to
prevent man-in-the-middle attacks against PyPI downloads.


.. _`Caching`:

Caching
+++++++

Starting with v6.0, pip provides an on-by-default cache which functions
similarly to that of a web browser. While the cache is on by default and is
designed do the right thing by default you can disable the cache and always
access PyPI by utilizing the ``--no-cache-dir`` option.

When making any HTTP request pip will first check its local cache to determine
if it has a suitable response stored for that request which has not expired. If
it does then it simply returns that response and doesn't make the request.

If it has a response stored, but it has expired, then it will attempt to make a
conditional request to refresh the cache which will either return an empty
response telling pip to simply use the cached item (and refresh the expiration
timer) or it will return a whole new response which pip can then store in the
cache.

When storing items in the cache, pip will respect the ``CacheControl`` header
if it exists, or it will fall back to the ``Expires`` header if that exists.
This allows pip to function as a browser would, and allows the index server
to communicate to pip how long it is reasonable to cache any particular item.

While this cache attempts to minimize network activity, it does not prevent
network access altogether. If you want a local install solution that
circumvents accessing PyPI, see :ref:`Installing from local packages`.

The default location for the cache directory depends on the Operating System:

Unix
  :file:`~/.cache/pip` and it respects the ``XDG_CACHE_HOME`` directory.
macOS
  :file:`~/Library/Caches/pip`.
Windows
  :file:`<CSIDL_LOCAL_APPDATA>\\pip\\Cache`


.. _`Wheel cache`:

Wheel Cache
~~~~~~~~~~~

Pip will read from the subdirectory ``wheels`` within the pip cache directory
and use any packages found there. This is disabled via the same
``--no-cache-dir`` option that disables the HTTP cache. The internal structure
of that is not part of the pip API. As of 7.0, pip makes a subdirectory for
each sdist that wheels are built from and places the resulting wheels inside.

Pip attempts to choose the best wheels from those built in preference to
building a new wheel. Note that this means when a package has both optional
C extensions and builds `py` tagged wheels when the C extension can't be built
that pip will not attempt to build a better wheel for Pythons that would have
supported it, once any generic wheel is built. To correct this, make sure that
the wheels are built with Python specific tags - e.g. pp on Pypy.

When no wheels are found for an sdist, pip will attempt to build a wheel
automatically and insert it into the wheel cache.


.. _`hash-checking mode`:

Hash-Checking Mode
++++++++++++++++++

Since version 8.0, pip can check downloaded package archives against local
hashes to protect against remote tampering. To verify a package against one or
more hashes, add them to the end of the line::

    FooProject == 1.2 --hash=sha256:2cf24dba5fb0a30e26e83b2ac5b9e29e1b161e5c1fa7425e73043362938b9824 \
                      --hash=sha256:486ea46224d1bb4fb680f34f7c9ad96a8f24ec88be73ea8e5a6c65260e9cb8a7

(The ability to use multiple hashes is important when a package has both
binary and source distributions or when it offers binary distributions for a
variety of platforms.)

The recommended hash algorithm at the moment is sha256, but stronger ones are
allowed, including all those supported by ``hashlib``. However, weaker ones
such as md5, sha1, and sha224 are excluded to avoid giving a false sense of
security.

Hash verification is an all-or-nothing proposition. Specifying a ``--hash``
against any requirement not only checks that hash but also activates a global
*hash-checking mode*, which imposes several other security restrictions:

* Hashes are required for all requirements. This is because a partially-hashed
  requirements file is of little use and thus likely an error: a malicious
  actor could slip bad code into the installation via one of the unhashed
  requirements. Note that hashes embedded in URL-style requirements via the
  ``#md5=...`` syntax suffice to satisfy this rule (regardless of hash
  strength, for legacy reasons), though you should use a stronger
  hash like sha256 whenever possible.
* Hashes are required for all dependencies. An error results if there is a
  dependency that is not spelled out and hashed in the requirements file.
* Requirements that take the form of project names (rather than URLs or local
  filesystem paths) must be pinned to a specific version using ``==``. This
  prevents a surprising hash mismatch upon the release of a new version
  that matches the requirement specifier.
* ``--egg`` is disallowed, because it delegates installation of dependencies
  to setuptools, giving up pip's ability to enforce any of the above.

.. _`--require-hashes`:

Hash-checking mode can be forced on with the ``--require-hashes`` command-line
option::

    $ pip install --require-hashes -r requirements.txt
        ...
        Hashes are required in --require-hashes mode (implicitly on when a hash is
        specified for any package). These requirements were missing hashes,
        leaving them open to tampering. These are the hashes the downloaded
        archives actually had. You can add lines like these to your requirements
        files to prevent tampering.
            pyelasticsearch==1.0 --hash=sha256:44ddfb1225054d7d6b1d02e9338e7d4809be94edbe9929a2ec0807d38df993fa
            more-itertools==2.2 --hash=sha256:93e62e05c7ad3da1a233def6731e8285156701e3419a5fe279017c429ec67ce0

This can be useful in deploy scripts, to ensure that the author of the
requirements file provided hashes. It is also a convenient way to bootstrap
your list of hashes, since it shows the hashes of the packages it fetched. It
fetches only the preferred archive for each package, so you may still need to
add hashes for alternatives archives using :ref:`pip hash`: for instance if
there is both a binary and a source distribution.

The :ref:`wheel cache <Wheel cache>` is disabled in hash-checking mode to
prevent spurious hash mismatch errors. These would otherwise occur while
installing sdists that had already been automatically built into cached wheels:
those wheels would be selected for installation, but their hashes would not
match the sdist ones from the requirements file. A further complication is that
locally built wheels are nondeterministic: contemporary modification times make
their way into the archive, making hashes unpredictable across machines and
cache flushes. Compilation of C code adds further nondeterminism, as many
compilers include random-seeded values in their output. However, wheels fetched
from index servers are the same every time. They land in pip's HTTP cache, not
its wheel cache, and are used normally in hash-checking mode. The only downside
of having the wheel cache disabled is thus extra build time for sdists, and
this can be solved by making sure pre-built wheels are available from the index
server.

Hash-checking mode also works with :ref:`pip download` and :ref:`pip wheel`. A
:ref:`comparison of hash-checking mode with other repeatability strategies
<Repeatability>` is available in the User Guide.

.. warning::
    Beware of the ``setup_requires`` keyword arg in :file:`setup.py`. The
    (rare) packages that use it will cause those dependencies to be downloaded
    by setuptools directly, skipping pip's hash-checking. If you need to use
    such a package, see :ref:`Controlling
    setup_requires<controlling-setup-requires>`.

.. warning::
    Be careful not to nullify all your security work when you install your
    actual project by using setuptools directly: for example, by calling
    ``python setup.py install``, ``python setup.py develop``, or
    ``easy_install``. Setuptools will happily go out and download, unchecked,
    anything you missed in your requirements file—and it’s easy to miss things
    as your project evolves. To be safe, install your project using pip and
    :ref:`--no-deps <install_--no-deps>`.

    Instead of ``python setup.py develop``, use... ::

        pip install --no-deps -e .

    Instead of ``python setup.py install``, use... ::

        pip install --no-deps .


Hashes from PyPI
~~~~~~~~~~~~~~~~

PyPI provides an MD5 hash in the fragment portion of each package download URL,
like ``#md5=123...``, which pip checks as a protection against download
corruption. Other hash algorithms that have guaranteed support from ``hashlib``
are also supported here: sha1, sha224, sha384, sha256, and sha512. Since this
hash originates remotely, it is not a useful guard against tampering and thus
does not satisfy the ``--require-hashes`` demand that every package have a
local hash.


.. _`editable-installs`:

"Editable" Installs
+++++++++++++++++++

"Editable" installs are fundamentally `"setuptools develop mode"
<https://setuptools.readthedocs.io/en/latest/setuptools.html#development-mode>`_
installs.

You can install local projects or VCS projects in "editable" mode::

$ pip install -e path/to/SomeProject
$ pip install -e git+http://repo/my_project.git#egg=SomeProject

(See the :ref:`VCS Support` section above for more information on VCS-related syntax.)

For local projects, the "SomeProject.egg-info" directory is created relative to
the project path.  This is one advantage over just using ``setup.py develop``,
which creates the "egg-info" directly relative the current working directory.


.. _`controlling-setup-requires`:

Controlling setup_requires
++++++++++++++++++++++++++

Setuptools offers the ``setup_requires`` `setup() keyword
<https://setuptools.readthedocs.io/en/latest/setuptools.html#new-and-changed-setup-keywords>`_
for specifying dependencies that need to be present in order for the `setup.py`
script to run.  Internally, Setuptools uses ``easy_install`` to fulfill these
dependencies.

pip has no way to control how these dependencies are located.  None of the
Package Index Options have an effect.

The solution is to configure a "system" or "personal" `Distutils configuration
file
<http://docs.python.org/2/install/index.html#distutils-configuration-files>`_ to
manage the fulfillment.

For example, to have the dependency located at an alternate index, add this:

::

  [easy_install]
  index_url = https://my.index-mirror.com

To have the dependency located from a local directory and not crawl PyPI, add this:

::

  [easy_install]
  allow_hosts = ''
  find_links = file:///path/to/local/archives/


Build System Interface
++++++++++++++++++++++

In order for pip to install a package from source, ``setup.py`` must implement
the following commands::

    setup.py egg_info [--egg-base XXX]
    setup.py install --record XXX [--single-version-externally-managed] [--root XXX] [--compile|--no-compile] [--install-headers XXX]

The ``egg_info`` command should create egg metadata for the package, as
described in the setuptools documentation at
https://setuptools.readthedocs.io/en/latest/setuptools.html#egg-info-create-egg-metadata-and-set-build-tags

The ``install`` command should implement the complete process of installing the
package to the target directory XXX.

To install a package in "editable" mode (``pip install -e``), ``setup.py`` must
implement the following command::

    setup.py develop --no-deps

This should implement the complete process of installing the package in
"editable" mode.

All packages will be attempted to built into wheels::

    setup.py bdist_wheel -d XXX

One further ``setup.py`` command is invoked by ``pip install``::

    setup.py clean

This command is invoked to clean up temporary commands from the build. (TODO:
Investigate in more detail when this command is required).

No other build system commands are invoked by the ``pip install`` command.

Installing a package from a wheel does not invoke the build system at all.

.. _PyPI: http://pypi.python.org/pypi/
.. _setuptools extras: https://setuptools.readthedocs.io/en/latest/setuptools.html#declaring-extras-optional-features-with-their-own-dependencies



.. _`pip install Options`:

Options
*******

.. pip-command-options:: install

.. pip-index-options::


.. _`pip install Examples`:

Examples
********

#. Install `SomePackage` and its dependencies from `PyPI`_ using :ref:`Requirement Specifiers`

    ::

      $ pip install SomePackage            # latest version
      $ pip install SomePackage==1.0.4     # specific version
      $ pip install 'SomePackage>=1.0.4'     # minimum version


#. Install a list of requirements specified in a file.  See the :ref:`Requirements files <Requirements Files>`.

    ::

      $ pip install -r requirements.txt


#. Upgrade an already installed `SomePackage` to the latest from PyPI.

    ::

      $ pip install --upgrade SomePackage


#. Install a local project in "editable" mode. See the section on :ref:`Editable Installs <editable-installs>`.

    ::

      $ pip install -e .                     # project in current directory
      $ pip install -e path/to/project       # project in another directory


#. Install a project from VCS in "editable" mode. See the sections on :ref:`VCS Support <VCS Support>` and :ref:`Editable Installs <editable-installs>`.

    ::

      $ pip install -e git+https://git.repo/some_pkg.git#egg=SomePackage          # from git
      $ pip install -e hg+https://hg.repo/some_pkg.git#egg=SomePackage            # from mercurial
      $ pip install -e svn+svn://svn.repo/some_pkg/trunk/#egg=SomePackage         # from svn
      $ pip install -e git+https://git.repo/some_pkg.git@feature#egg=SomePackage  # from 'feature' branch
      $ pip install -e "git+https://git.repo/some_repo.git#egg=subdir&subdirectory=subdir_path" # install a python package from a repo subdirectory

#. Install a package with `setuptools extras`_.

    ::

      $ pip install SomePackage[PDF]
      $ pip install git+https://git.repo/some_pkg.git#egg=SomePackage[PDF]
      $ pip install SomePackage[PDF]==3.0
      $ pip install -e .[PDF]==3.0  # editable project in current directory


#. Install a particular source archive file.

    ::

      $ pip install ./downloads/SomePackage-1.0.4.tar.gz
      $ pip install http://my.package.repo/SomePackage-1.0.4.zip


#. Install from alternative package repositories.

   Install from a different index, and not `PyPI`_ ::

     $ pip install --index-url http://my.package.repo/simple/ SomePackage

   Search an additional index during install, in addition to `PyPI`_ ::

     $ pip install --extra-index-url http://my.package.repo/simple SomePackage

   Install from a local flat directory containing archives (and don't scan indexes)::

     $ pip install --no-index --find-links=file:///local/dir/ SomePackage
     $ pip install --no-index --find-links=/local/dir/ SomePackage
     $ pip install --no-index --find-links=relative/dir/ SomePackage


#. Find pre-release and development versions, in addition to stable versions.  By default, pip only finds stable versions.

    ::

      $ pip install --pre SomePackage

----

.. [1] This is true with the exception that pip v7.0 and v7.0.1 required quotes
       around specifiers containing environment markers in requirement files.

.. _PEP440: http://www.python.org/dev/peps/pep-0440
.. _PEP508: http://www.python.org/dev/peps/pep-0508<|MERGE_RESOLUTION|>--- conflicted
+++ resolved
@@ -379,16 +379,10 @@
 
 Here are the supported forms::
 
-<<<<<<< HEAD
     [-e] hg+http://hg.myproject.org/MyProject#egg=MyProject
     [-e] hg+https://hg.myproject.org/MyProject#egg=MyProject
     [-e] hg+ssh://hg.myproject.org/MyProject#egg=MyProject
     [-e] hg+file:///home/user/projects/MyProject#egg=MyProject
-=======
-    [-e] hg+http://hg.example.com/MyProject#egg=MyProject
-    [-e] hg+https://hg.example.com/MyProject#egg=MyProject
-    [-e] hg+ssh://hg.example.com/MyProject#egg=MyProject
->>>>>>> 60bdda39
 
 You can also specify a revision number, a revision hash, a tag name or a local
 branch name like so::
