import cgi
import getpass
import hashlib
import mimetypes
import os
import re
import shutil
import socket
import sys
import tempfile
<<<<<<< HEAD
from pip.backwardcompat import (xmlrpclib, urllib, urllib2, httplib,
                                urlparse, string_types, ssl)
if ssl:
    from pip.backwardcompat import match_hostname
from pip.exceptions import InstallationError, PipError
=======

from pip.backwardcompat import (xmlrpclib, urllib, urllib2,
                                urlparse, string_types)
from pip.exceptions import InstallationError
>>>>>>> f00b015d
from pip.util import (splitext, rmtree, format_size, display_path,
                      backup_dir, ask_path_exists, unpack_file,
                      create_download_cache_folder, cache_download,
                      raise_no_ssl_exception)
from pip.vcs import vcs
from pip.log import logger
from pip.locations import default_cert_path

__all__ = ['xmlrpclib_transport', 'get_file_content', 'urlopen',
           'is_url', 'url_to_path', 'path_to_url', 'path_to_url2',
           'geturl', 'is_archive_file', 'unpack_vcs_link',
           'unpack_file_url', 'is_vcs_url', 'is_file_url', 'unpack_http_url']


xmlrpclib_transport = xmlrpclib.Transport()


def get_file_content(url, comes_from=None):
    """Gets the content of a file; it may be a filename, file: URL, or
    http: URL.  Returns (location, content)"""
    match = _scheme_re.search(url)
    if match:
        scheme = match.group(1).lower()
        if (scheme == 'file' and comes_from
            and comes_from.startswith('http')):
            raise InstallationError(
                'Requirements file %s references URL %s, which is local'
                % (comes_from, url))
        if scheme == 'file':
            path = url.split(':', 1)[1]
            path = path.replace('\\', '/')
            match = _url_slash_drive_re.match(path)
            if match:
                path = match.group(1) + ':' + path.split('|', 1)[1]
            path = urllib.unquote(path)
            if path.startswith('/'):
                path = '/' + path.lstrip('/')
            url = path
        else:
            ## FIXME: catch some errors
            resp = urlopen(url)
            return geturl(resp), resp.read()
    try:
        f = open(url)
        content = f.read()
    except IOError:
        e = sys.exc_info()[1]
        raise InstallationError('Could not open requirements file: %s' % str(e))
    else:
        f.close()
    return url, content


_scheme_re = re.compile(r'^(http|https|file):', re.I)
_url_slash_drive_re = re.compile(r'/*([a-z])\|', re.I)

class VerifiedHTTPSConnection(httplib.HTTPSConnection):
    """
    A connection that wraps connections with ssl certificate verification.
    """
    def connect(self):

        self.connection_kwargs = {}

        #TODO: refactor compatibility logic into backwardcompat?

        # for > py2.5
        if hasattr(self, 'timeout'):
            self.connection_kwargs.update(timeout = self.timeout)

        # for >= py2.7
        if hasattr(self, 'source_address'):
            self.connection_kwargs.update(source_address = self.source_address)

        sock = socket.create_connection((self.host, self.port), **self.connection_kwargs)

        # for >= py2.7
        if getattr(self, '_tunnel_host', None):
            self.sock = sock
            self._tunnel()

        # get alternate bundle or use our included bundle
        cert_path = os.environ.get('PIP_CERT_PATH', '') or default_cert_path

        self.sock = ssl.wrap_socket(sock,
                                self.key_file,
                                self.cert_file,
                                cert_reqs=ssl.CERT_REQUIRED,
                                ca_certs=cert_path)

        match_hostname(self.sock.getpeercert(), self.host)


class VerifiedHTTPSHandler(urllib2.HTTPSHandler):
    """
    A HTTPSHandler that uses our own VerifiedHTTPSConnection.
    """
    def __init__(self, connection_class = VerifiedHTTPSConnection):
        self.specialized_conn_class = connection_class
        urllib2.HTTPSHandler.__init__(self)
    def https_open(self, req):
        return self.do_open(self.specialized_conn_class, req)


class URLOpener(object):
    """
    pip's own URL helper that adds HTTP auth and proxy support
    """
    def __init__(self):
        self.passman = urllib2.HTTPPasswordMgrWithDefaultRealm()

    def __call__(self, url):
        """
        If the given url contains auth info or if a normal request gets a 401
        response, an attempt is made to fetch the resource using basic HTTP
        auth.

        """
        url, username, password, scheme = self.extract_credentials(url)
        if username is None:
            try:
                response = self.get_opener(scheme=scheme).open(url)
            except urllib2.HTTPError:
                e = sys.exc_info()[1]
                if e.code != 401:
                    raise
                response = self.get_response(url)
        else:
            response = self.get_response(url, username, password)
        return response

    def get_request(self, url):
        """
        Wraps the URL to retrieve to protects against "creative"
        interpretation of the RFC: http://bugs.python.org/issue8732
        """
        if isinstance(url, string_types):
            url = urllib2.Request(url, headers={'Accept-encoding': 'identity'})
        return url

    def get_response(self, url, username=None, password=None):
        """
        does the dirty work of actually getting the rsponse object using urllib2
        and its HTTP auth builtins.
        """
        scheme, netloc, path, query, frag = urlparse.urlsplit(url)
        req = self.get_request(url)

        stored_username, stored_password = self.passman.find_user_password(None, netloc)
        # see if we have a password stored
        if stored_username is None:
            if username is None and self.prompting:
                username = urllib.quote(raw_input('User for %s: ' % netloc))
                password = urllib.quote(getpass.getpass('Password: '))
            if username and password:
                self.passman.add_password(None, netloc, username, password)
            stored_username, stored_password = self.passman.find_user_password(None, netloc)
        authhandler = urllib2.HTTPBasicAuthHandler(self.passman)
        opener = self.get_opener(authhandler, scheme=scheme)
        # FIXME: should catch a 401 and offer to let the user reenter credentials
        return opener.open(req)

    def get_opener(self, *args, **kwargs):
        """
        Build an OpenerDirector instance based on the scheme, whether ssl is
        importable and the --allow-no-ssl parameter.
        """
        if kwargs.get('scheme') == 'https':
            if ssl:
                https_handler = VerifiedHTTPSHandler()
                director =  urllib2.build_opener(https_handler, *args)
                #strip out HTTPHandler to prevent MITM spoof
                for handler in director.handlers:
                    if isinstance(handler, urllib2.HTTPHandler):
                        director.handlers.remove(handler)
                return director
            elif os.environ.get('PIP_ALLOW_NO_SSL', '') == '1':
                return urllib2.build_opener(*args)
            else:
                raise_no_ssl_exception()
        else:
            return urllib2.build_opener(*args)

    def setup(self, proxystr='', prompting=True):
        """
        Sets the proxy handler given the option passed on the command
        line.  If an empty string is passed it looks at the HTTP_PROXY
        environment variable.
        """
        self.prompting = prompting
        proxy = self.get_proxy(proxystr)
        if proxy:
            proxy_support = urllib2.ProxyHandler({"http": proxy, "ftp": proxy, "https": proxy})
            opener = urllib2.build_opener(proxy_support, urllib2.CacheFTPHandler)
            urllib2.install_opener(opener)

    def parse_credentials(self, netloc):
        if "@" in netloc:
            userinfo = netloc.rsplit("@", 1)[0]
            if ":" in userinfo:
                return userinfo.split(":", 1)
            return userinfo, None
        return None, None

    def extract_credentials(self, url):
        """
        Extracts user/password from a url.

        Returns a tuple:
            (url-without-auth, username, password)
        """
        if isinstance(url, urllib2.Request):
            result = urlparse.urlsplit(url.get_full_url())
        else:
            result = urlparse.urlsplit(url)
        scheme, netloc, path, query, frag = result

        username, password = self.parse_credentials(netloc)
        if username is None:
            return url, None, None, scheme
        elif password is None and self.prompting:
            # remove the auth credentials from the url part
            netloc = netloc.replace('%s@' % username, '', 1)
            # prompt for the password
            prompt = 'Password for %s@%s: ' % (username, netloc)
            password = urllib.quote(getpass.getpass(prompt))
        else:
            # remove the auth credentials from the url part
            netloc = netloc.replace('%s:%s@' % (username, password), '', 1)

        target_url = urlparse.urlunsplit((scheme, netloc, path, query, frag))
        return target_url, username, password, scheme

    def get_proxy(self, proxystr=''):
        """
        Get the proxy given the option passed on the command line.
        If an empty string is passed it looks at the HTTP_PROXY
        environment variable.
        """
        if not proxystr:
            proxystr = os.environ.get('HTTP_PROXY', '')
        if proxystr:
            if '@' in proxystr:
                user_password, server_port = proxystr.split('@', 1)
                if ':' in user_password:
                    user, password = user_password.split(':', 1)
                else:
                    user = user_password
                    prompt = 'Password for %s@%s: ' % (user, server_port)
                    password = urllib.quote(getpass.getpass(prompt))
                return '%s:%s@%s' % (user, password, server_port)
            else:
                return proxystr
        else:
            return None

urlopen = URLOpener()


def is_url(name):
    """Returns true if the name looks like a URL"""
    if ':' not in name:
        return False
    scheme = name.split(':', 1)[0].lower()
    return scheme in ['http', 'https', 'file', 'ftp'] + vcs.all_schemes


def url_to_path(url):
    """
    Convert a file: URL to a path.
    """
    assert url.startswith('file:'), (
        "You can only turn file: urls into filenames (not %r)" % url)
    path = url[len('file:'):].lstrip('/')
    path = urllib.unquote(path)
    if _url_drive_re.match(path):
        path = path[0] + ':' + path[2:]
    else:
        path = '/' + path
    return path


_drive_re = re.compile('^([a-z]):', re.I)
_url_drive_re = re.compile('^([a-z])[:|]', re.I)


def path_to_url(path):
    """
    Convert a path to a file: URL.  The path will be made absolute.
    """
    path = os.path.normcase(os.path.abspath(path))
    if _drive_re.match(path):
        path = path[0] + '|' + path[2:]
    url = urllib.quote(path)
    url = url.replace(os.path.sep, '/')
    url = url.lstrip('/')
    return 'file:///' + url


def path_to_url2(path):
    """
    Convert a path to a file: URL.  The path will be made absolute and have
    quoted path parts.
    """
    path = os.path.normpath(os.path.abspath(path))
    drive, path = os.path.splitdrive(path)
    filepath = path.split(os.path.sep)
    url = '/'.join([urllib.quote(part) for part in filepath])
    if not drive:
        url = url.lstrip('/')
    return 'file:///' + drive + url


def geturl(urllib2_resp):
    """
    Use instead of urllib.addinfourl.geturl(), which appears to have
    some issues with dropping the double slash for certain schemes
    (e.g. file://).  This implementation is probably over-eager, as it
    always restores '://' if it is missing, and it appears some url
    schemata aren't always followed by '//' after the colon, but as
    far as I know pip doesn't need any of those.
    The URI RFC can be found at: http://tools.ietf.org/html/rfc1630

    This function assumes that
        scheme:/foo/bar
    is the same as
        scheme:///foo/bar
    """
    url = urllib2_resp.geturl()
    scheme, rest = url.split(':', 1)
    if rest.startswith('//'):
        return url
    else:
        # FIXME: write a good test to cover it
        return '%s://%s' % (scheme, rest)


def is_archive_file(name):
    """Return True if `name` is a considered as an archive file."""
    archives = ('.zip', '.tar.gz', '.tar.bz2', '.tgz', '.tar', '.pybundle')
    ext = splitext(name)[1].lower()
    if ext in archives:
        return True
    return False


def unpack_vcs_link(link, location, only_download=False):
    vcs_backend = _get_used_vcs_backend(link)
    if only_download:
        vcs_backend.export(location)
    else:
        vcs_backend.unpack(location)


def unpack_file_url(link, location):
    source = url_to_path(link.url)
    content_type = mimetypes.guess_type(source)[0]
    if os.path.isdir(source):
        # delete the location since shutil will create it again :(
        if os.path.isdir(location):
            rmtree(location)
        shutil.copytree(source, location)
    else:
        unpack_file(source, location, content_type, link)


def _get_used_vcs_backend(link):
    for backend in vcs.backends:
        if link.scheme in backend.schemes:
            vcs_backend = backend(link.url)
            return vcs_backend


def is_vcs_url(link):
    return bool(_get_used_vcs_backend(link))


def is_file_url(link):
    return link.url.lower().startswith('file:')


def _check_hash(download_hash, link):
    if download_hash.digest_size != hashlib.new(link.hash_name).digest_size:
        logger.fatal("Hash digest size of the package %d (%s) doesn't match the expected hash name %s!"
                    % (download_hash.digest_size, link, link.hash_name))
        raise InstallationError('Hash name mismatch for package %s' % link)
    if download_hash.hexdigest() != link.hash:
        logger.fatal("Hash of the package %s (%s) doesn't match the expected hash %s!"
                     % (link, download_hash, link.hash))
        raise InstallationError('Bad %s hash for package %s' % (link.hash_name, link))


def _get_hash_from_file(target_file, link):
    try:
        download_hash = hashlib.new(link.hash_name)
    except (ValueError, TypeError):
        logger.warn("Unsupported hash name %s for package %s" % (link.hash_name, link))
        return None

    fp = open(target_file, 'rb')
    while True:
        chunk = fp.read(4096)
        if not chunk:
            break
        download_hash.update(chunk)
    fp.close()
    return download_hash


def _download_url(resp, link, temp_location):
    fp = open(temp_location, 'wb')
    download_hash = None
    if link.hash and link.hash_name:
        try:
            download_hash = hashlib.new(link.hash_name)
        except ValueError:
            logger.warn("Unsupported hash name %s for package %s" % (link.hash_name, link))
    try:
        total_length = int(resp.info()['content-length'])
    except (ValueError, KeyError, TypeError):
        total_length = 0
    downloaded = 0
    show_progress = total_length > 40 * 1000 or not total_length
    show_url = link.show_url
    try:
        if show_progress:
            ## FIXME: the URL can get really long in this message:
            if total_length:
                logger.start_progress('Downloading %s (%s): ' % (show_url, format_size(total_length)))
            else:
                logger.start_progress('Downloading %s (unknown size): ' % show_url)
        else:
            logger.notify('Downloading %s' % show_url)
        logger.info('Downloading from URL %s' % link)

        while True:
            chunk = resp.read(4096)
            if not chunk:
                break
            downloaded += len(chunk)
            if show_progress:
                if not total_length:
                    logger.show_progress('%s' % format_size(downloaded))
                else:
                    logger.show_progress('%3i%%  %s' % (100 * downloaded / total_length, format_size(downloaded)))
            if download_hash is not None:
                download_hash.update(chunk)
            fp.write(chunk)
        fp.close()
    finally:
        if show_progress:
            logger.end_progress('%s downloaded' % format_size(downloaded))
    return download_hash


def _copy_file(filename, location, content_type, link):
    copy = True
    download_location = os.path.join(location, link.filename)
    if os.path.exists(download_location):
        response = ask_path_exists(
            'The file %s exists. (i)gnore, (w)ipe, (b)ackup ' %
            display_path(download_location), ('i', 'w', 'b'))
        if response == 'i':
            copy = False
        elif response == 'w':
            logger.warn('Deleting %s' % display_path(download_location))
            os.remove(download_location)
        elif response == 'b':
            dest_file = backup_dir(download_location)
            logger.warn('Backing up %s to %s'
                        % (display_path(download_location), display_path(dest_file)))
            shutil.move(download_location, dest_file)
    if copy:
        shutil.copy(filename, download_location)
        logger.indent -= 2
        logger.notify('Saved %s' % display_path(download_location))


def unpack_http_url(link, location, download_cache, download_dir=None):
    temp_dir = tempfile.mkdtemp('-unpack', 'pip-')
    target_url = link.url.split('#', 1)[0]
    target_file = None
    download_hash = None
    if download_cache:
        target_file = os.path.join(download_cache,
                                   urllib.quote(target_url, ''))
        if not os.path.isdir(download_cache):
            create_download_cache_folder(download_cache)

    already_downloaded = None
    if download_dir:
        already_downloaded = os.path.join(download_dir, link.filename)
        if not os.path.exists(already_downloaded):
            already_downloaded = None

    if (target_file
        and os.path.exists(target_file)
        and os.path.exists(target_file + '.content-type')):
        fp = open(target_file+'.content-type')
        content_type = fp.read().strip()
        fp.close()
        if link.hash and link.hash_name:
            download_hash = _get_hash_from_file(target_file, link)
        temp_location = target_file
        logger.notify('Using download cache from %s' % target_file)
    elif already_downloaded:
        temp_location = already_downloaded
        content_type = mimetypes.guess_type(already_downloaded)
        if link.hash:
            download_hash = _get_hash_from_file(temp_location, link)
        logger.notify('File was already downloaded %s' % already_downloaded)
    else:
        resp = _get_response_from_url(target_url, link)
        content_type = resp.info()['content-type']
        filename = link.filename  # fallback
        # Have a look at the Content-Disposition header for a better guess
        content_disposition = resp.info().get('content-disposition')
        if content_disposition:
            type, params = cgi.parse_header(content_disposition)
            # We use ``or`` here because we don't want to use an "empty" value
            # from the filename param.
            filename = params.get('filename') or filename
        ext = splitext(filename)[1]
        if not ext:
            ext = mimetypes.guess_extension(content_type)
            if ext:
                filename += ext
        if not ext and link.url != geturl(resp):
            ext = os.path.splitext(geturl(resp))[1]
            if ext:
                filename += ext
        temp_location = os.path.join(temp_dir, filename)
        download_hash = _download_url(resp, link, temp_location)
    if link.hash and link.hash_name:
        _check_hash(download_hash, link)
    if download_dir and not already_downloaded:
        _copy_file(temp_location, download_dir, content_type, link)
    unpack_file(temp_location, location, content_type, link)
    if target_file and target_file != temp_location:
        cache_download(target_file, temp_location, content_type)
    if target_file is None and not already_downloaded:
        os.unlink(temp_location)
    os.rmdir(temp_dir)


def _get_response_from_url(target_url, link):
    try:
        resp = urlopen(target_url)
    except urllib2.HTTPError:
        e = sys.exc_info()[1]
        logger.fatal("HTTP error %s while getting %s" % (e.code, link))
        raise
    except IOError:
        e = sys.exc_info()[1]
        # Typically an FTP error
        logger.fatal("Error %s while getting %s" % (e, link))
        raise
    return resp


class Urllib2HeadRequest(urllib2.Request):
    def get_method(self):
        return "HEAD"<|MERGE_RESOLUTION|>--- conflicted
+++ resolved
@@ -8,18 +8,12 @@
 import socket
 import sys
 import tempfile
-<<<<<<< HEAD
+
 from pip.backwardcompat import (xmlrpclib, urllib, urllib2, httplib,
                                 urlparse, string_types, ssl)
 if ssl:
     from pip.backwardcompat import match_hostname
 from pip.exceptions import InstallationError, PipError
-=======
-
-from pip.backwardcompat import (xmlrpclib, urllib, urllib2,
-                                urlparse, string_types)
-from pip.exceptions import InstallationError
->>>>>>> f00b015d
 from pip.util import (splitext, rmtree, format_size, display_path,
                       backup_dir, ask_path_exists, unpack_file,
                       create_download_cache_folder, cache_download,
