"""
Support for installing and building the "wheel" binary package format.
"""
from __future__ import with_statement

import csv
import functools
import hashlib
import os
import pkg_resources
import re
import shutil
import sys
from base64 import urlsafe_b64encode

from pip.locations import distutils_scheme
from pip.log import logger
from pip import pep425tags
from pip.util import call_subprocess, normalize_path, make_path_relative

wheel_ext = '.whl'
# don't use pkg_resources.Requirement.parse, to avoid the override in distribute,
# that converts 'setuptools' to 'distribute'.
setuptools_requirement = list(pkg_resources.parse_requirements("setuptools>=0.8"))[0]

<<<<<<< HEAD
# Get setuptools version (do it this way so that we can mock it for testing)
try:
    import setuptools
    def setuptools_version():
        return setuptools.__version__
except ImportError:
    def setuptools_version():
        return None

def wheel_setuptools_support():
=======
def get_setuptools_distribution():
>>>>>>> 3a2df9d4
    """
    Return a Distribution object for the installed setuptools
    """
    try:
        return pkg_resources.get_distribution('setuptools')
    except pkg_resources.DistributionNotFound:
        try:
<<<<<<< HEAD
            ver = setuptools_version()
            if ver:
                installed_setuptools = pkg_resources.Distribution(
                    project_name='setuptools', version=ver)
                if installed_setuptools in setuptools_requirement:
                    fulfilled = True
    if not fulfilled:
        logger.warn("%s is required for wheel installs." % setuptools_requirement)
    return fulfilled
=======
            # When running from a wheel, get_distribution doesn't find
            # setuptools, so create a Distribution object directly
            import setuptools
            return pkg_resources.Distribution(
                    project_name='setuptools',
                    version=setuptools.__version__)
        except ImportError:
            pass
    return None

def wheel_setuptools_support():
    """
    Return True if we have a setuptools that supports wheel.
    """
    installed_setuptools = get_setuptools_distribution()
    if installed_setuptools and installed_setuptools in setuptools_requirement:
        return True

    logger.warn("%s is required for wheel installs." % setuptools_requirement)
    return False
>>>>>>> 3a2df9d4

def rehash(path, algo='sha256', blocksize=1<<20):
    """Return (hash, length) for path using hashlib.new(algo)"""
    h = hashlib.new(algo)
    length = 0
    with open(path) as f:
        block = f.read(blocksize)
        while block:
            length += len(block)
            h.update(block)
            block = f.read(blocksize)
    digest = 'sha256='+urlsafe_b64encode(h.digest()).decode('latin1').rstrip('=')
    return (digest, length)

try:
    unicode
    def binary(s):
        if isinstance(s, unicode):
            return s.encode('ascii')
        return s
except NameError:
    def binary(s):
        if isinstance(s, str):
            return s.encode('ascii')

def open_for_csv(name, mode):
    if sys.version_info[0] < 3:
        nl = {}
        bin = 'b'
    else:
        nl = { 'newline': '' }
        bin = ''
    return open(name, mode + bin, **nl)

def fix_script(path):
    """Replace #!python with #!/path/to/python
    Return True if file was changed."""
    # XXX RECORD hashes will need to be updated
    if os.path.isfile(path):
        script = open(path, 'rb')
        try:
            firstline = script.readline()
            if not firstline.startswith(binary('#!python')):
                return False
            exename = sys.executable.encode(sys.getfilesystemencoding())
            firstline = binary('#!') + exename + binary(os.linesep)
            rest = script.read()
        finally:
            script.close()
        script = open(path, 'wb')
        try:
            script.write(firstline)
            script.write(rest)
        finally:
            script.close()
        return True

dist_info_re = re.compile(r"""^(?P<namever>(?P<name>.+?)(-(?P<ver>\d.+?))?)
                                \.dist-info$""", re.VERBOSE)

def root_is_purelib(name, wheeldir):
    """
    Return True if the extracted wheel in wheeldir should go into purelib.
    """
    name_folded = name.replace("-", "_")
    for item in os.listdir(wheeldir):
        match = dist_info_re.match(item)
        if match and match.group('name') == name_folded:
            with open(os.path.join(wheeldir, item, 'WHEEL')) as wheel:
                for line in wheel:
                    line = line.lower().rstrip()
                    if line == "root-is-purelib: true":
                        return True
    return False

def move_wheel_files(name, req, wheeldir, user=False, home=None):
    """Install a wheel"""

    scheme = distutils_scheme(name, user=user, home=home)

    if root_is_purelib(name, wheeldir):
        lib_dir = scheme['purelib']
    else:
        lib_dir = scheme['platlib']

    info_dir = []
    data_dirs = []
    source = wheeldir.rstrip(os.path.sep) + os.path.sep
    installed = {}
    changed = set()

    def normpath(src, p):
        return make_path_relative(src, p).replace(os.path.sep, '/')

    def record_installed(srcfile, destfile, modified=False):
        """Map archive RECORD paths to installation RECORD paths."""
        oldpath = normpath(srcfile, wheeldir)
        newpath = normpath(destfile, lib_dir)
        installed[oldpath] = newpath
        if modified:
            changed.add(destfile)

    def clobber(source, dest, is_base, fixer=None):
        if not os.path.exists(dest): # common for the 'include' path
            os.makedirs(dest)

        for dir, subdirs, files in os.walk(source):
            basedir = dir[len(source):].lstrip(os.path.sep)
            if is_base and basedir.split(os.path.sep, 1)[0].endswith('.data'):
                continue
            for s in subdirs:
                destsubdir = os.path.join(dest, basedir, s)
                if is_base and basedir == '' and destsubdir.endswith('.data'):
                    data_dirs.append(s)
                    continue
                elif (is_base
                    and s.endswith('.dist-info')
                    # is self.req.project_name case preserving?
                    and s.lower().startswith(req.project_name.replace('-', '_').lower())):
                    assert not info_dir, 'Multiple .dist-info directories'
                    info_dir.append(destsubdir)
                if not os.path.exists(destsubdir):
                    os.makedirs(destsubdir)
            for f in files:
                srcfile = os.path.join(dir, f)
                destfile = os.path.join(dest, basedir, f)
                shutil.move(srcfile, destfile)
                changed = False
                if fixer:
                    changed = fixer(destfile)
                record_installed(srcfile, destfile, changed)

    clobber(source, lib_dir, True)

    assert info_dir, "%s .dist-info directory not found" % req

    for datadir in data_dirs:
        fixer = None
        for subdir in os.listdir(os.path.join(wheeldir, datadir)):
            fixer = None
            if subdir == 'scripts':
                fixer = fix_script
            source = os.path.join(wheeldir, datadir, subdir)
            dest = scheme[subdir]
            clobber(source, dest, False, fixer=fixer)

    record = os.path.join(info_dir[0], 'RECORD')
    temp_record = os.path.join(info_dir[0], 'RECORD.pip')
    with open_for_csv(record, 'r') as record_in:
        with open_for_csv(temp_record, 'w+') as record_out:
            reader = csv.reader(record_in)
            writer = csv.writer(record_out)
            for row in reader:
                row[0] = installed.pop(row[0], row[0])
                if row[0] in changed:
                    row[1], row[2] = rehash(row[0])
                writer.writerow(row)
            for f in installed:
                writer.writerow((installed[f], '', ''))
    shutil.move(temp_record, record)

def _unique(fn):
    @functools.wraps(fn)
    def unique(*args, **kw):
        seen = set()
        for item in fn(*args, **kw):
            if item not in seen:
                seen.add(item)
                yield item
    return unique

# TODO: this goes somewhere besides the wheel module
@_unique
def uninstallation_paths(dist):
    """
    Yield all the uninstallation paths for dist based on RECORD-without-.pyc

    Yield paths to all the files in RECORD. For each .py file in RECORD, add
    the .pyc in the same directory.

    UninstallPathSet.add() takes care of the __pycache__ .pyc.
    """
    from pip.req import FakeFile # circular import
    r = csv.reader(FakeFile(dist.get_metadata_lines('RECORD')))
    for row in r:
        path = os.path.join(dist.location, row[0])
        yield path
        if path.endswith('.py'):
            dn, fn = os.path.split(path)
            base = fn[:-3]
            path = os.path.join(dn, base+'.pyc')
            yield path


class Wheel(object):
    """A wheel file"""

    # TODO: maybe move the install code into this class

    wheel_file_re = re.compile(
                r"""^(?P<namever>(?P<name>.+?)(-(?P<ver>\d.+?))?)
                ((-(?P<build>\d.*?))?-(?P<pyver>.+?)-(?P<abi>.+?)-(?P<plat>.+?)
                \.whl|\.dist-info)$""",
                re.VERBOSE)

    def __init__(self, filename):
        wheel_info = self.wheel_file_re.match(filename)
        self.filename = filename
        self.name = wheel_info.group('name').replace('_', '-')
        # we'll assume "_" means "-" due to wheel naming scheme
        # (https://github.com/pypa/pip/issues/1150)
        self.version = wheel_info.group('ver').replace('_', '-')
        self.pyversions = wheel_info.group('pyver').split('.')
        self.abis = wheel_info.group('abi').split('.')
        self.plats = wheel_info.group('plat').split('.')

        # All the tag combinations from this file
        self.file_tags = set((x, y, z) for x in self.pyversions for y
                            in self.abis for z in self.plats)

    def support_index_min(self, tags=None):
        """
        Return the lowest index that a file_tag achieves in the supported_tags list
        e.g. if there are 8 supported tags, and one of the file tags is first in the
        list, then return 0.
        """
        if tags is None: # for mock
            tags = pep425tags.supported_tags
        indexes = [tags.index(c) for c in self.file_tags if c in tags]
        return min(indexes) if indexes else None

    def supported(self, tags=None):
        """Is this wheel supported on this system?"""
        if tags is None: # for mock
            tags = pep425tags.supported_tags
        return bool(set(tags).intersection(self.file_tags))


class WheelBuilder(object):
    """Build wheels from a RequirementSet."""

    def __init__(self, requirement_set, finder, wheel_dir, build_options=[], global_options=[]):
        self.requirement_set = requirement_set
        self.finder = finder
        self.wheel_dir = normalize_path(wheel_dir)
        self.build_options = build_options
        self.global_options = global_options

    def _build_one(self, req):
        """Build one wheel."""

        base_args = [
            sys.executable, '-c',
            "import setuptools;__file__=%r;"\
            "exec(compile(open(__file__).read().replace('\\r\\n', '\\n'), __file__, 'exec'))" % req.setup_py] + \
            list(self.global_options)

        logger.notify('Running setup.py bdist_wheel for %s' % req.name)
        logger.notify('Destination directory: %s' % self.wheel_dir)
        wheel_args = base_args + ['bdist_wheel', '-d', self.wheel_dir] + self.build_options
        try:
            call_subprocess(wheel_args, cwd=req.source_dir, show_stdout=False)
            return True
        except:
            logger.error('Failed building wheel for %s' % req.name)
            return False

    def build(self):
        """Build wheels."""

        #unpack and constructs req set
        self.requirement_set.prepare_files(self.finder)

        reqset = self.requirement_set.requirements.values()

        #make the wheelhouse
        if not os.path.exists(self.wheel_dir):
            os.makedirs(self.wheel_dir)

        #build the wheels
        logger.notify('Building wheels for collected packages: %s' % ', '.join([req.name for req in reqset]))
        logger.indent += 2
        build_success, build_failure = [], []
        for req in reqset:
            if req.is_wheel:
                logger.notify("Skipping building wheel: %s", req.url)
                continue
            if self._build_one(req):
                build_success.append(req)
            else:
                build_failure.append(req)
        logger.indent -= 2

        #notify sucess/failure
        if build_success:
            logger.notify('Successfully built %s' % ' '.join([req.name for req in build_success]))
        if build_failure:
            logger.notify('Failed to build %s' % ' '.join([req.name for req in build_failure]))<|MERGE_RESOLUTION|>--- conflicted
+++ resolved
@@ -23,7 +23,6 @@
 # that converts 'setuptools' to 'distribute'.
 setuptools_requirement = list(pkg_resources.parse_requirements("setuptools>=0.8"))[0]
 
-<<<<<<< HEAD
 # Get setuptools version (do it this way so that we can mock it for testing)
 try:
     import setuptools
@@ -34,9 +33,6 @@
         return None
 
 def wheel_setuptools_support():
-=======
-def get_setuptools_distribution():
->>>>>>> 3a2df9d4
     """
     Return a Distribution object for the installed setuptools
     """
@@ -44,7 +40,6 @@
         return pkg_resources.get_distribution('setuptools')
     except pkg_resources.DistributionNotFound:
         try:
-<<<<<<< HEAD
             ver = setuptools_version()
             if ver:
                 installed_setuptools = pkg_resources.Distribution(
@@ -54,28 +49,6 @@
     if not fulfilled:
         logger.warn("%s is required for wheel installs." % setuptools_requirement)
     return fulfilled
-=======
-            # When running from a wheel, get_distribution doesn't find
-            # setuptools, so create a Distribution object directly
-            import setuptools
-            return pkg_resources.Distribution(
-                    project_name='setuptools',
-                    version=setuptools.__version__)
-        except ImportError:
-            pass
-    return None
-
-def wheel_setuptools_support():
-    """
-    Return True if we have a setuptools that supports wheel.
-    """
-    installed_setuptools = get_setuptools_distribution()
-    if installed_setuptools and installed_setuptools in setuptools_requirement:
-        return True
-
-    logger.warn("%s is required for wheel installs." % setuptools_requirement)
-    return False
->>>>>>> 3a2df9d4
 
 def rehash(path, algo='sha256', blocksize=1<<20):
     """Return (hash, length) for path using hashlib.new(algo)"""
