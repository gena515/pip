"""
Support for installing and building the "wheel" binary package format.
"""
from __future__ import absolute_import

import compileall
import csv
import errno
import hashlib
import logging
import os
import os.path
import re
import shutil
import stat
import sys
import warnings
from base64 import urlsafe_b64encode
from email.parser import Parser

from pip._vendor import pkg_resources
from pip._vendor.distlib.scripts import ScriptMaker
from pip._vendor.packaging.utils import canonicalize_name
from pip._vendor.six import StringIO

import pip
from pip import pep425tags
from pip.compat import expanduser
from pip.download import path_to_url, unpack_url
from pip.exceptions import (
    InstallationError, InvalidWheelFilename, UnsupportedWheel
)
from pip.locations import PIP_DELETE_MARKER_FILENAME, distutils_scheme
from pip.utils import (
<<<<<<< HEAD
    call_subprocess, ensure_dir, captured_stdout, read_chunks,
=======
    call_subprocess, captured_stdout, ensure_dir, read_chunks, rmtree
>>>>>>> f16de428
)
from pip.utils.logging import indent_log
from pip.utils.temp_dir import TempDirectory
from pip.utils.setuptools_build import SETUPTOOLS_SHIM
from pip.utils.ui import open_spinner

wheel_ext = '.whl'

VERSION_COMPATIBLE = (1, 0)


logger = logging.getLogger(__name__)


class WheelCache(object):
    """A cache of wheels for future installs."""

    def __init__(self, cache_dir, format_control):
        """Create a wheel cache.

        :param cache_dir: The root of the cache.
        :param format_control: A pip.index.FormatControl object to limit
            binaries being read from the cache.
        """
        self._cache_dir = expanduser(cache_dir) if cache_dir else None
        self._format_control = format_control

    def cached_wheel(self, link, package_name):
        return cached_wheel(
            self._cache_dir, link, self._format_control, package_name)


def _cache_for_link(cache_dir, link):
    """
    Return a directory to store cached wheels in for link.

    Because there are M wheels for any one sdist, we provide a directory
    to cache them in, and then consult that directory when looking up
    cache hits.

    We only insert things into the cache if they have plausible version
    numbers, so that we don't contaminate the cache with things that were not
    unique. E.g. ./package might have dozens of installs done for it and build
    a version of 0.0...and if we built and cached a wheel, we'd end up using
    the same wheel even if the source has been edited.

    :param cache_dir: The cache_dir being used by pip.
    :param link: The link of the sdist for which this will cache wheels.
    """

    # We want to generate an url to use as our cache key, we don't want to just
    # re-use the URL because it might have other items in the fragment and we
    # don't care about those.
    key_parts = [link.url_without_fragment]
    if link.hash_name is not None and link.hash is not None:
        key_parts.append("=".join([link.hash_name, link.hash]))
    key_url = "#".join(key_parts)

    # Encode our key url with sha224, we'll use this because it has similar
    # security properties to sha256, but with a shorter total output (and thus
    # less secure). However the differences don't make a lot of difference for
    # our use case here.
    hashed = hashlib.sha224(key_url.encode()).hexdigest()

    # We want to nest the directories some to prevent having a ton of top level
    # directories where we might run out of sub directories on some FS.
    parts = [hashed[:2], hashed[2:4], hashed[4:6], hashed[6:]]

    # Inside of the base location for cached wheels, expand our parts and join
    # them all together.
    return os.path.join(cache_dir, "wheels", *parts)


def cached_wheel(cache_dir, link, format_control, package_name):
    if not cache_dir:
        return link
    if not link:
        return link
    if link.is_wheel:
        return link
    if not link.is_artifact:
        return link
    if not package_name:
        return link
    canonical_name = canonicalize_name(package_name)
    formats = pip.index.fmt_ctl_formats(format_control, canonical_name)
    if "binary" not in formats:
        return link
    root = _cache_for_link(cache_dir, link)
    try:
        wheel_names = os.listdir(root)
    except OSError as e:
        if e.errno in {errno.ENOENT, errno.ENOTDIR}:
            return link
        raise
    candidates = []
    for wheel_name in wheel_names:
        try:
            wheel = Wheel(wheel_name)
        except InvalidWheelFilename:
            continue
        if not wheel.supported():
            # Built for a different python/arch/etc
            continue
        candidates.append((wheel.support_index_min(), wheel_name))
    if not candidates:
        return link
    candidates.sort()
    path = os.path.join(root, candidates[0][1])
    return pip.index.Link(path_to_url(path))


def rehash(path, algo='sha256', blocksize=1 << 20):
    """Return (hash, length) for path using hashlib.new(algo)"""
    h = hashlib.new(algo)
    length = 0
    with open(path, 'rb') as f:
        for block in read_chunks(f, size=blocksize):
            length += len(block)
            h.update(block)
    digest = 'sha256=' + urlsafe_b64encode(
        h.digest()
    ).decode('latin1').rstrip('=')
    return (digest, length)


def open_for_csv(name, mode):
    if sys.version_info[0] < 3:
        nl = {}
        bin = 'b'
    else:
        nl = {'newline': ''}
        bin = ''
    return open(name, mode + bin, **nl)


def fix_script(path):
    """Replace #!python with #!/path/to/python
    Return True if file was changed."""
    # XXX RECORD hashes will need to be updated
    if os.path.isfile(path):
        with open(path, 'rb') as script:
            firstline = script.readline()
            if not firstline.startswith(b'#!python'):
                return False
            exename = sys.executable.encode(sys.getfilesystemencoding())
            firstline = b'#!' + exename + os.linesep.encode("ascii")
            rest = script.read()
        with open(path, 'wb') as script:
            script.write(firstline)
            script.write(rest)
        return True


dist_info_re = re.compile(r"""^(?P<namever>(?P<name>.+?)(-(?P<ver>.+?))?)
                                \.dist-info$""", re.VERBOSE)


def root_is_purelib(name, wheeldir):
    """
    Return True if the extracted wheel in wheeldir should go into purelib.
    """
    name_folded = name.replace("-", "_")
    for item in os.listdir(wheeldir):
        match = dist_info_re.match(item)
        if match and match.group('name') == name_folded:
            with open(os.path.join(wheeldir, item, 'WHEEL')) as wheel:
                for line in wheel:
                    line = line.lower().rstrip()
                    if line == "root-is-purelib: true":
                        return True
    return False


def get_entrypoints(filename):
    if not os.path.exists(filename):
        return {}, {}

    # This is done because you can pass a string to entry_points wrappers which
    # means that they may or may not be valid INI files. The attempt here is to
    # strip leading and trailing whitespace in order to make them valid INI
    # files.
    with open(filename) as fp:
        data = StringIO()
        for line in fp:
            data.write(line.strip())
            data.write("\n")
        data.seek(0)

    # get the entry points and then the script names
    entry_points = pkg_resources.EntryPoint.parse_map(data)
    console = entry_points.get('console_scripts', {})
    gui = entry_points.get('gui_scripts', {})

    def _split_ep(s):
        """get the string representation of EntryPoint, remove space and split
        on '='"""
        return str(s).replace(" ", "").split("=")

    # convert the EntryPoint objects into strings with module:function
    console = dict(_split_ep(v) for v in console.values())
    gui = dict(_split_ep(v) for v in gui.values())
    return console, gui


def move_wheel_files(name, req, wheeldir, user=False, home=None, root=None,
                     pycompile=True, scheme=None, isolated=False, prefix=None):
    """Install a wheel"""

    if not scheme:
        scheme = distutils_scheme(
            name, user=user, home=home, root=root, isolated=isolated,
            prefix=prefix,
        )

    if root_is_purelib(name, wheeldir):
        lib_dir = scheme['purelib']
    else:
        lib_dir = scheme['platlib']

    info_dir = []
    data_dirs = []
    source = wheeldir.rstrip(os.path.sep) + os.path.sep

    # Record details of the files moved
    #   installed = files copied from the wheel to the destination
    #   changed = files changed while installing (scripts #! line typically)
    #   generated = files newly generated during the install (script wrappers)
    installed = {}
    changed = set()
    generated = []

    # Compile all of the pyc files that we're going to be installing
    if pycompile:
        with captured_stdout() as stdout:
            with warnings.catch_warnings():
                warnings.filterwarnings('ignore')
                compileall.compile_dir(source, force=True, quiet=True)
        logger.debug(stdout.getvalue())

    def normpath(src, p):
        return os.path.relpath(src, p).replace(os.path.sep, '/')

    def record_installed(srcfile, destfile, modified=False):
        """Map archive RECORD paths to installation RECORD paths."""
        oldpath = normpath(srcfile, wheeldir)
        newpath = normpath(destfile, lib_dir)
        installed[oldpath] = newpath
        if modified:
            changed.add(destfile)

    def clobber(source, dest, is_base, fixer=None, filter=None):
        ensure_dir(dest)  # common for the 'include' path

        for dir, subdirs, files in os.walk(source):
            basedir = dir[len(source):].lstrip(os.path.sep)
            destdir = os.path.join(dest, basedir)
            if is_base and basedir.split(os.path.sep, 1)[0].endswith('.data'):
                continue
            for s in subdirs:
                destsubdir = os.path.join(dest, basedir, s)
                if is_base and basedir == '' and destsubdir.endswith('.data'):
                    data_dirs.append(s)
                    continue
                elif (is_base and
                        s.endswith('.dist-info') and
                        canonicalize_name(s).startswith(
                            canonicalize_name(req.name))):
                    assert not info_dir, ('Multiple .dist-info directories: ' +
                                          destsubdir + ', ' +
                                          ', '.join(info_dir))
                    info_dir.append(destsubdir)
            for f in files:
                # Skip unwanted files
                if filter and filter(f):
                    continue
                srcfile = os.path.join(dir, f)
                destfile = os.path.join(dest, basedir, f)
                # directory creation is lazy and after the file filtering above
                # to ensure we don't install empty dirs; empty dirs can't be
                # uninstalled.
                ensure_dir(destdir)

                # We use copyfile (not move, copy, or copy2) to be extra sure
                # that we are not moving directories over (copyfile fails for
                # directories) as well as to ensure that we are not copying
                # over any metadata because we want more control over what
                # metadata we actually copy over.
                shutil.copyfile(srcfile, destfile)

                # Copy over the metadata for the file, currently this only
                # includes the atime and mtime.
                st = os.stat(srcfile)
                if hasattr(os, "utime"):
                    os.utime(destfile, (st.st_atime, st.st_mtime))

                # If our file is executable, then make our destination file
                # executable.
                if os.access(srcfile, os.X_OK):
                    st = os.stat(srcfile)
                    permissions = (
                        st.st_mode | stat.S_IXUSR | stat.S_IXGRP | stat.S_IXOTH
                    )
                    os.chmod(destfile, permissions)

                changed = False
                if fixer:
                    changed = fixer(destfile)
                record_installed(srcfile, destfile, changed)

    clobber(source, lib_dir, True)

    assert info_dir, "%s .dist-info directory not found" % req

    # Get the defined entry points
    ep_file = os.path.join(info_dir[0], 'entry_points.txt')
    console, gui = get_entrypoints(ep_file)

    def is_entrypoint_wrapper(name):
        # EP, EP.exe and EP-script.py are scripts generated for
        # entry point EP by setuptools
        if name.lower().endswith('.exe'):
            matchname = name[:-4]
        elif name.lower().endswith('-script.py'):
            matchname = name[:-10]
        elif name.lower().endswith(".pya"):
            matchname = name[:-4]
        else:
            matchname = name
        # Ignore setuptools-generated scripts
        return (matchname in console or matchname in gui)

    for datadir in data_dirs:
        fixer = None
        filter = None
        for subdir in os.listdir(os.path.join(wheeldir, datadir)):
            fixer = None
            if subdir == 'scripts':
                fixer = fix_script
                filter = is_entrypoint_wrapper
            source = os.path.join(wheeldir, datadir, subdir)
            dest = scheme[subdir]
            clobber(source, dest, False, fixer=fixer, filter=filter)

    maker = ScriptMaker(None, scheme['scripts'])

    # Ensure old scripts are overwritten.
    # See https://github.com/pypa/pip/issues/1800
    maker.clobber = True

    # Ensure we don't generate any variants for scripts because this is almost
    # never what somebody wants.
    # See https://bitbucket.org/pypa/distlib/issue/35/
    maker.variants = set(('', ))

    # This is required because otherwise distlib creates scripts that are not
    # executable.
    # See https://bitbucket.org/pypa/distlib/issue/32/
    maker.set_mode = True

    # Simplify the script and fix the fact that the default script swallows
    # every single stack trace.
    # See https://bitbucket.org/pypa/distlib/issue/34/
    # See https://bitbucket.org/pypa/distlib/issue/33/
    def _get_script_text(entry):
        if entry.suffix is None:
            raise InstallationError(
                "Invalid script entry point: %s for req: %s - A callable "
                "suffix is required. Cf https://packaging.python.org/en/"
                "latest/distributing.html#console-scripts for more "
                "information." % (entry, req)
            )
        return maker.script_template % {
            "module": entry.prefix,
            "import_name": entry.suffix.split(".")[0],
            "func": entry.suffix,
        }

    maker._get_script_text = _get_script_text
    maker.script_template = r"""# -*- coding: utf-8 -*-
import re
import sys

from %(module)s import %(import_name)s

if __name__ == '__main__':
    sys.argv[0] = re.sub(r'(-script\.pyw?|\.exe)?$', '', sys.argv[0])
    sys.exit(%(func)s())
"""

    # Special case pip and setuptools to generate versioned wrappers
    #
    # The issue is that some projects (specifically, pip and setuptools) use
    # code in setup.py to create "versioned" entry points - pip2.7 on Python
    # 2.7, pip3.3 on Python 3.3, etc. But these entry points are baked into
    # the wheel metadata at build time, and so if the wheel is installed with
    # a *different* version of Python the entry points will be wrong. The
    # correct fix for this is to enhance the metadata to be able to describe
    # such versioned entry points, but that won't happen till Metadata 2.0 is
    # available.
    # In the meantime, projects using versioned entry points will either have
    # incorrect versioned entry points, or they will not be able to distribute
    # "universal" wheels (i.e., they will need a wheel per Python version).
    #
    # Because setuptools and pip are bundled with _ensurepip and virtualenv,
    # we need to use universal wheels. So, as a stopgap until Metadata 2.0, we
    # override the versioned entry points in the wheel and generate the
    # correct ones. This code is purely a short-term measure until Metadata 2.0
    # is available.
    #
    # To add the level of hack in this section of code, in order to support
    # ensurepip this code will look for an ``ENSUREPIP_OPTIONS`` environment
    # variable which will control which version scripts get installed.
    #
    # ENSUREPIP_OPTIONS=altinstall
    #   - Only pipX.Y and easy_install-X.Y will be generated and installed
    # ENSUREPIP_OPTIONS=install
    #   - pipX.Y, pipX, easy_install-X.Y will be generated and installed. Note
    #     that this option is technically if ENSUREPIP_OPTIONS is set and is
    #     not altinstall
    # DEFAULT
    #   - The default behavior is to install pip, pipX, pipX.Y, easy_install
    #     and easy_install-X.Y.
    pip_script = console.pop('pip', None)
    if pip_script:
        if "ENSUREPIP_OPTIONS" not in os.environ:
            spec = 'pip = ' + pip_script
            generated.extend(maker.make(spec))

        if os.environ.get("ENSUREPIP_OPTIONS", "") != "altinstall":
            spec = 'pip%s = %s' % (sys.version[:1], pip_script)
            generated.extend(maker.make(spec))

        spec = 'pip%s = %s' % (sys.version[:3], pip_script)
        generated.extend(maker.make(spec))
        # Delete any other versioned pip entry points
        pip_ep = [k for k in console if re.match(r'pip(\d(\.\d)?)?$', k)]
        for k in pip_ep:
            del console[k]
    easy_install_script = console.pop('easy_install', None)
    if easy_install_script:
        if "ENSUREPIP_OPTIONS" not in os.environ:
            spec = 'easy_install = ' + easy_install_script
            generated.extend(maker.make(spec))

        spec = 'easy_install-%s = %s' % (sys.version[:3], easy_install_script)
        generated.extend(maker.make(spec))
        # Delete any other versioned easy_install entry points
        easy_install_ep = [
            k for k in console if re.match(r'easy_install(-\d\.\d)?$', k)
        ]
        for k in easy_install_ep:
            del console[k]

    # Generate the console and GUI entry points specified in the wheel
    if len(console) > 0:
        generated.extend(
            maker.make_multiple(['%s = %s' % kv for kv in console.items()])
        )
    if len(gui) > 0:
        generated.extend(
            maker.make_multiple(
                ['%s = %s' % kv for kv in gui.items()],
                {'gui': True}
            )
        )

    # Record pip as the installer
    installer = os.path.join(info_dir[0], 'INSTALLER')
    temp_installer = os.path.join(info_dir[0], 'INSTALLER.pip')
    with open(temp_installer, 'wb') as installer_file:
        installer_file.write(b'pip\n')
    shutil.move(temp_installer, installer)
    generated.append(installer)

    # Record details of all files installed
    record = os.path.join(info_dir[0], 'RECORD')
    temp_record = os.path.join(info_dir[0], 'RECORD.pip')
    with open_for_csv(record, 'r') as record_in:
        with open_for_csv(temp_record, 'w+') as record_out:
            reader = csv.reader(record_in)
            writer = csv.writer(record_out)
            for row in reader:
                row[0] = installed.pop(row[0], row[0])
                if row[0] in changed:
                    row[1], row[2] = rehash(row[0])
                writer.writerow(row)
            for f in generated:
                h, l = rehash(f)
                writer.writerow((normpath(f, lib_dir), h, l))
            for f in installed:
                writer.writerow((installed[f], '', ''))
    shutil.move(temp_record, record)


def wheel_version(source_dir):
    """
    Return the Wheel-Version of an extracted wheel, if possible.

    Otherwise, return False if we couldn't parse / extract it.
    """
    try:
        dist = [d for d in pkg_resources.find_on_path(None, source_dir)][0]

        wheel_data = dist.get_metadata('WHEEL')
        wheel_data = Parser().parsestr(wheel_data)

        version = wheel_data['Wheel-Version'].strip()
        version = tuple(map(int, version.split('.')))
        return version
    except:
        return False


def check_compatibility(version, name):
    """
    Raises errors or warns if called with an incompatible Wheel-Version.

    Pip should refuse to install a Wheel-Version that's a major series
    ahead of what it's compatible with (e.g 2.0 > 1.1); and warn when
    installing a version only minor version ahead (e.g 1.2 > 1.1).

    version: a 2-tuple representing a Wheel-Version (Major, Minor)
    name: name of wheel or package to raise exception about

    :raises UnsupportedWheel: when an incompatible Wheel-Version is given
    """
    if not version:
        raise UnsupportedWheel(
            "%s is in an unsupported or invalid wheel" % name
        )
    if version[0] > VERSION_COMPATIBLE[0]:
        raise UnsupportedWheel(
            "%s's Wheel-Version (%s) is not compatible with this version "
            "of pip" % (name, '.'.join(map(str, version)))
        )
    elif version > VERSION_COMPATIBLE:
        logger.warning(
            'Installing from a newer Wheel-Version (%s)',
            '.'.join(map(str, version)),
        )


class Wheel(object):
    """A wheel file"""

    # TODO: maybe move the install code into this class

    wheel_file_re = re.compile(
        r"""^(?P<namever>(?P<name>.+?)-(?P<ver>.*?))
        ((-(?P<build>\d.*?))?-(?P<pyver>.+?)-(?P<abi>.+?)-(?P<plat>.+?)
        \.whl|\.dist-info)$""",
        re.VERBOSE
    )

    def __init__(self, filename):
        """
        :raises InvalidWheelFilename: when the filename is invalid for a wheel
        """
        wheel_info = self.wheel_file_re.match(filename)
        if not wheel_info:
            raise InvalidWheelFilename(
                "%s is not a valid wheel filename." % filename
            )
        self.filename = filename
        self.name = wheel_info.group('name').replace('_', '-')
        # we'll assume "_" means "-" due to wheel naming scheme
        # (https://github.com/pypa/pip/issues/1150)
        self.version = wheel_info.group('ver').replace('_', '-')
        self.pyversions = wheel_info.group('pyver').split('.')
        self.abis = wheel_info.group('abi').split('.')
        self.plats = wheel_info.group('plat').split('.')

        # All the tag combinations from this file
        self.file_tags = set(
            (x, y, z) for x in self.pyversions
            for y in self.abis for z in self.plats
        )

    def support_index_min(self, tags=None):
        """
        Return the lowest index that one of the wheel's file_tag combinations
        achieves in the supported_tags list e.g. if there are 8 supported tags,
        and one of the file tags is first in the list, then return 0.  Returns
        None is the wheel is not supported.
        """
        if tags is None:  # for mock
            tags = pep425tags.supported_tags
        indexes = [tags.index(c) for c in self.file_tags if c in tags]
        return min(indexes) if indexes else None

    def supported(self, tags=None):
        """Is this wheel supported on this system?"""
        if tags is None:  # for mock
            tags = pep425tags.supported_tags
        return bool(set(tags).intersection(self.file_tags))


class WheelBuilder(object):
    """Build wheels from a RequirementSet."""

    def __init__(self, requirement_set, finder, build_options=None,
                 global_options=None):
        self.requirement_set = requirement_set
        self.finder = finder
        self._cache_root = requirement_set._wheel_cache._cache_dir
        self._wheel_dir = requirement_set.wheel_download_dir
        self.build_options = build_options or []
        self.global_options = global_options or []

    def _build_one(self, req, output_dir, python_tag=None):
        """Build one wheel.

        :return: The filename of the built wheel, or None if the build failed.
        """
        with TempDirectory(kind="wheel") as temp_dir:
            if self.__build_one(req, temp_dir.path, python_tag=python_tag):
                try:
                    wheel_name = os.listdir(temp_dir.path)[0]
                    wheel_path = os.path.join(output_dir, wheel_name)
                    shutil.move(
                        os.path.join(temp_dir.path, wheel_name), wheel_path
                    )
                    logger.info('Stored in directory: %s', output_dir)
                    return wheel_path
                except:
                    pass
            # Ignore return, we can't do anything else useful.
            self._clean_one(req)
            return None

    def _base_setup_args(self, req):
        return [
            sys.executable, "-u", '-c',
            SETUPTOOLS_SHIM % req.setup_py
        ] + list(self.global_options)

    def __build_one(self, req, tempd, python_tag=None):
        base_args = self._base_setup_args(req)

        spin_message = 'Running setup.py bdist_wheel for %s' % (req.name,)
        with open_spinner(spin_message) as spinner:
            logger.debug('Destination directory: %s', tempd)
            wheel_args = base_args + ['bdist_wheel', '-d', tempd] \
                + self.build_options

            if python_tag is not None:
                wheel_args += ["--python-tag", python_tag]

            try:
                call_subprocess(wheel_args, cwd=req.setup_py_dir,
                                show_stdout=False, spinner=spinner)
                return True
            except:
                spinner.finish("error")
                logger.error('Failed building wheel for %s', req.name)
                return False

    def _clean_one(self, req):
        base_args = self._base_setup_args(req)

        logger.info('Running setup.py clean for %s', req.name)
        clean_args = base_args + ['clean', '--all']
        try:
            call_subprocess(clean_args, cwd=req.source_dir, show_stdout=False)
            return True
        except:
            logger.error('Failed cleaning build dir for %s', req.name)
            return False

    def build(self, autobuilding=False):
        """Build wheels.

        :param unpack: If True, replace the sdist we built from with the
            newly built wheel, in preparation for installation.
        :return: True if all the wheels built correctly.
        """
        assert self._wheel_dir or (autobuilding and self._cache_root)
        # unpack sdists and constructs req set
        self.requirement_set.prepare_files(self.finder)

        reqset = self.requirement_set.requirements.values()

        buildset = []
        for req in reqset:
            if req.constraint:
                continue
            if req.is_wheel:
                if not autobuilding:
                    logger.info(
                        'Skipping %s, due to already being wheel.', req.name)
            elif autobuilding and req.editable:
                pass
            elif autobuilding and req.link and not req.link.is_artifact:
                pass
            elif autobuilding and not req.source_dir:
                pass
            else:
                if autobuilding:
                    link = req.link
                    base, ext = link.splitext()
                    if pip.index.egg_info_matches(base, None, link) is None:
                        # Doesn't look like a package - don't autobuild a wheel
                        # because we'll have no way to lookup the result sanely
                        continue
                    if "binary" not in pip.index.fmt_ctl_formats(
                            self.finder.format_control,
                            canonicalize_name(req.name)):
                        logger.info(
                            "Skipping bdist_wheel for %s, due to binaries "
                            "being disabled for it.", req.name)
                        continue
                buildset.append(req)

        if not buildset:
            return True

        # Build the wheels.
        logger.info(
            'Building wheels for collected packages: %s',
            ', '.join([req.name for req in buildset]),
        )
        with indent_log():
            build_success, build_failure = [], []
            for req in buildset:
                python_tag = None
                if autobuilding:
                    python_tag = pep425tags.implementation_tag
                    output_dir = _cache_for_link(self._cache_root, req.link)
                    try:
                        ensure_dir(output_dir)
                    except OSError as e:
                        logger.warning("Building wheel for %s failed: %s",
                                       req.name, e)
                        build_failure.append(req)
                        continue
                else:
                    output_dir = self._wheel_dir
                wheel_file = self._build_one(
                    req, output_dir,
                    python_tag=python_tag,
                )
                if wheel_file:
                    build_success.append(req)
                    if autobuilding:
                        # XXX: This is mildly duplicative with prepare_files,
                        # but not close enough to pull out to a single common
                        # method.
                        # The code below assumes temporary source dirs -
                        # prevent it doing bad things.
                        if req.source_dir and not os.path.exists(os.path.join(
                                req.source_dir, PIP_DELETE_MARKER_FILENAME)):
                            raise AssertionError(
                                "bad source dir - missing marker")
                        # Delete the source we built the wheel from
                        req.remove_temporary_source()
                        # set the build directory again - name is known from
                        # the work prepare_files did.
                        req.source_dir = req.build_location(
                            self.requirement_set.build_dir)
                        # Update the link for this.
                        req.link = pip.index.Link(
                            path_to_url(wheel_file))
                        assert req.link.is_wheel
                        # extract the wheel into the dir
                        unpack_url(
                            req.link, req.source_dir, None, False,
                            session=self.requirement_set.session)
                else:
                    build_failure.append(req)

        # notify success/failure
        if build_success:
            logger.info(
                'Successfully built %s',
                ' '.join([req.name for req in build_success]),
            )
        if build_failure:
            logger.info(
                'Failed to build %s',
                ' '.join([req.name for req in build_failure]),
            )
        # Return True if all builds were successful
        return len(build_failure) == 0<|MERGE_RESOLUTION|>--- conflicted
+++ resolved
@@ -32,11 +32,7 @@
 )
 from pip.locations import PIP_DELETE_MARKER_FILENAME, distutils_scheme
 from pip.utils import (
-<<<<<<< HEAD
-    call_subprocess, ensure_dir, captured_stdout, read_chunks,
-=======
     call_subprocess, captured_stdout, ensure_dir, read_chunks, rmtree
->>>>>>> f16de428
 )
 from pip.utils.logging import indent_log
 from pip.utils.temp_dir import TempDirectory
