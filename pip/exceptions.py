"""Exceptions used throughout package"""


class PipError(Exception):
    """Base pip exception"""


class InstallationError(PipError):
    """General exception during installation"""


class UninstallationError(PipError):
    """General exception during uninstallation"""


class DistributionNotFound(InstallationError):
    """Raised when a distribution cannot be found to satisfy a requirement"""


class BestVersionAlreadyInstalled(PipError):
    """Raised when the most up-to-date version of a package is already
    installed.  """


class BadCommand(PipError):
    """Raised when virtualenv or a command is not found"""


<<<<<<< HEAD
class CommandError(PipError):
    """Raised when there is an error in command-line arguments"""
=======
class CommandError(Exception):
    """Raised when there is an error in command-line arguments"""


class ShowError(Exception):
    """General exception during show"""
>>>>>>> 173ee0ca
<|MERGE_RESOLUTION|>--- conflicted
+++ resolved
@@ -26,14 +26,9 @@
     """Raised when virtualenv or a command is not found"""
 
 
-<<<<<<< HEAD
 class CommandError(PipError):
-    """Raised when there is an error in command-line arguments"""
-=======
-class CommandError(Exception):
     """Raised when there is an error in command-line arguments"""
 
 
 class ShowError(Exception):
-    """General exception during show"""
->>>>>>> 173ee0ca
+    """General exception during show"""