# -*- coding: utf-8 -*-
#
# Copyright (C) 2012 The Python Software Foundation.
# See LICENSE.txt and CONTRIBUTORS.txt.
#
"""Implementation of the Metadata for Python packages PEPs.

<<<<<<< HEAD
Supports all metadata formats (1.0, 1.1, 1.2, and 1.3 experimental).
=======
Supports all metadata formats (1.0, 1.1, 1.2, and 2.0 experimental).
>>>>>>> a3f8f285
"""
from __future__ import unicode_literals

import codecs
from email import message_from_file
import logging
import re


from . import DistlibException
from .compat import StringIO, string_types
from .markers import interpret
from .version import get_scheme

logger = logging.getLogger(__name__)


class MetadataMissingError(DistlibException):
    """A required metadata is missing"""


class MetadataConflictError(DistlibException):
    """Attempt to read or write metadata fields that are conflictual."""


class MetadataUnrecognizedVersionError(DistlibException):
    """Unknown metadata version number."""


try:
    # docutils is installed
    from docutils.utils import Reporter
    from docutils.parsers.rst import Parser
    from docutils import frontend
    from docutils import nodes

    class SilentReporter(Reporter, object):

        def __init__(self, source, report_level, halt_level, stream=None,
                     debug=0, encoding='ascii', error_handler='replace'):
            self.messages = []
            super(SilentReporter, self).__init__(
                source, report_level, halt_level, stream,
                debug, encoding, error_handler)

        def system_message(self, level, message, *children, **kwargs):
            self.messages.append((level, message, children, kwargs))
            return nodes.system_message(message, level=level, type=self.
                                        levels[level], *children, **kwargs)

    _HAS_DOCUTILS = True
except ImportError:
    # docutils is not installed
    _HAS_DOCUTILS = False

# public API of this module
__all__ = ['Metadata', 'PKG_INFO_ENCODING', 'PKG_INFO_PREFERRED_VERSION']

# Encoding used for the PKG-INFO files
PKG_INFO_ENCODING = 'utf-8'

# preferred version. Hopefully will be changed
# to 1.2 once PEP 345 is supported everywhere
PKG_INFO_PREFERRED_VERSION = '1.1'

_LINE_PREFIX = re.compile('\n       \|')
_241_FIELDS = ('Metadata-Version', 'Name', 'Version', 'Platform',
               'Summary', 'Description',
               'Keywords', 'Home-page', 'Author', 'Author-email',
               'License')

_314_FIELDS = ('Metadata-Version', 'Name', 'Version', 'Platform',
               'Supported-Platform', 'Summary', 'Description',
               'Keywords', 'Home-page', 'Author', 'Author-email',
               'License', 'Classifier', 'Download-URL', 'Obsoletes',
               'Provides', 'Requires')

_314_MARKERS = ('Obsoletes', 'Provides', 'Requires', 'Classifier',
                'Download-URL')

_345_FIELDS = ('Metadata-Version', 'Name', 'Version', 'Platform',
               'Supported-Platform', 'Summary', 'Description',
               'Keywords', 'Home-page', 'Author', 'Author-email',
               'Maintainer', 'Maintainer-email', 'License',
               'Classifier', 'Download-URL', 'Obsoletes-Dist',
               'Project-URL', 'Provides-Dist', 'Requires-Dist',
               'Requires-Python', 'Requires-External')

_345_MARKERS = ('Provides-Dist', 'Requires-Dist', 'Requires-Python',
                'Obsoletes-Dist', 'Requires-External', 'Maintainer',
                'Maintainer-email', 'Project-URL')

_426_FIELDS = ('Metadata-Version', 'Name', 'Version', 'Platform',
               'Supported-Platform', 'Summary', 'Description',
               'Keywords', 'Home-page', 'Author', 'Author-email',
               'Maintainer', 'Maintainer-email', 'License',
               'Classifier', 'Download-URL', 'Obsoletes-Dist',
               'Project-URL', 'Provides-Dist', 'Requires-Dist',
               'Requires-Python', 'Requires-External', 'Private-Version',
               'Obsoleted-By', 'Setup-Requires-Dist', 'Extension',
               'Provides-Extra')

_426_MARKERS = ('Private-Version', 'Provides-Extra', 'Obsoleted-By',
                'Setup-Requires-Dist', 'Extension')

_ALL_FIELDS = set()
_ALL_FIELDS.update(_241_FIELDS)
_ALL_FIELDS.update(_314_FIELDS)
_ALL_FIELDS.update(_345_FIELDS)
_ALL_FIELDS.update(_426_FIELDS)
<<<<<<< HEAD

EXTRA_RE = re.compile(r'''extra\s*==\s*("([^"]+)"|'([^']+)')''')
=======
>>>>>>> a3f8f285

EXTRA_RE = re.compile(r'''extra\s*==\s*("([^"]+)"|'([^']+)')''')

def _version2fieldlist(version):
    if version == '1.0':
        return _241_FIELDS
    elif version == '1.1':
        return _314_FIELDS
    elif version == '1.2':
        return _345_FIELDS
<<<<<<< HEAD
    elif version == '1.3':
=======
    elif version == '2.0':
>>>>>>> a3f8f285
        return _426_FIELDS
    raise MetadataUnrecognizedVersionError(version)


def _best_version(fields):
    """Detect the best version depending on the fields used."""
    def _has_marker(keys, markers):
        for marker in markers:
            if marker in keys:
                return True
        return False

    keys = []
    for key, value in fields.items():
        if value in ([], 'UNKNOWN', None):
            continue
        keys.append(key)

<<<<<<< HEAD
    possible_versions = ['1.0', '1.1', '1.2', '1.3']
=======
    possible_versions = ['1.0', '1.1', '1.2', '2.0']
>>>>>>> a3f8f285

    # first let's try to see if a field is not part of one of the version
    for key in keys:
        if key not in _241_FIELDS and '1.0' in possible_versions:
            possible_versions.remove('1.0')
        if key not in _314_FIELDS and '1.1' in possible_versions:
            possible_versions.remove('1.1')
        if key not in _345_FIELDS and '1.2' in possible_versions:
            possible_versions.remove('1.2')
<<<<<<< HEAD
        if key not in _426_FIELDS and '1.3' in possible_versions:
            possible_versions.remove('1.3')
=======
        if key not in _426_FIELDS and '2.0' in possible_versions:
            possible_versions.remove('2.0')
>>>>>>> a3f8f285

    # possible_version contains qualified versions
    if len(possible_versions) == 1:
        return possible_versions[0]   # found !
    elif len(possible_versions) == 0:
        raise MetadataConflictError('Unknown metadata set')

    # let's see if one unique marker is found
    is_1_1 = '1.1' in possible_versions and _has_marker(keys, _314_MARKERS)
    is_1_2 = '1.2' in possible_versions and _has_marker(keys, _345_MARKERS)
<<<<<<< HEAD
    is_1_3 = '1.3' in possible_versions and _has_marker(keys, _426_MARKERS)
    if int(is_1_1) + int(is_1_2) + int(is_1_3) > 1:
        raise MetadataConflictError('You used incompatible 1.1/1.2/1.3 fields')

    # we have the choice, 1.0, or 1.2, or 1.3
    #   - 1.0 has a broken Summary field but works with all tools
    #   - 1.1 is to avoid
    #   - 1.2 fixes Summary but has little adoption
    #   - 1.3 adds more features and is very new
    if not is_1_1 and not is_1_2 and not is_1_3:
=======
    is_2_0 = '2.0' in possible_versions and _has_marker(keys, _426_MARKERS)
    if int(is_1_1) + int(is_1_2) + int(is_2_0) > 1:
        raise MetadataConflictError('You used incompatible 1.1/1.2/2.0 fields')

    # we have the choice, 1.0, or 1.2, or 2.0
    #   - 1.0 has a broken Summary field but works with all tools
    #   - 1.1 is to avoid
    #   - 1.2 fixes Summary but has little adoption
    #   - 2.0 adds more features and is very new
    if not is_1_1 and not is_1_2 and not is_2_0:
>>>>>>> a3f8f285
        # we couldn't find any specific marker
        if PKG_INFO_PREFERRED_VERSION in possible_versions:
            return PKG_INFO_PREFERRED_VERSION
    if is_1_1:
        return '1.1'
    if is_1_2:
        return '1.2'

<<<<<<< HEAD
    return '1.3'
=======
    return '2.0'
>>>>>>> a3f8f285

_ATTR2FIELD = {
    'metadata_version': 'Metadata-Version',
    'name': 'Name',
    'version': 'Version',
    'platform': 'Platform',
    'supported_platform': 'Supported-Platform',
    'summary': 'Summary',
    'description': 'Description',
    'keywords': 'Keywords',
    'home_page': 'Home-page',
    'author': 'Author',
    'author_email': 'Author-email',
    'maintainer': 'Maintainer',
    'maintainer_email': 'Maintainer-email',
    'license': 'License',
    'classifier': 'Classifier',
    'download_url': 'Download-URL',
    'obsoletes_dist': 'Obsoletes-Dist',
    'provides_dist': 'Provides-Dist',
    'requires_dist': 'Requires-Dist',
    'setup_requires_dist': 'Setup-Requires-Dist',
    'requires_python': 'Requires-Python',
    'requires_external': 'Requires-External',
    'requires': 'Requires',
    'provides': 'Provides',
    'obsoletes': 'Obsoletes',
    'project_url': 'Project-URL',
    'private_version': 'Private-Version',
    'obsoleted_by': 'Obsoleted-By',
    'extension': 'Extension',
    'provides_extra': 'Provides-Extra',
}

_PREDICATE_FIELDS = ('Requires-Dist', 'Obsoletes-Dist', 'Provides-Dist')
_VERSIONS_FIELDS = ('Requires-Python',)
_VERSION_FIELDS = ('Version',)
_LISTFIELDS = ('Platform', 'Classifier', 'Obsoletes',
               'Requires', 'Provides', 'Obsoletes-Dist',
               'Provides-Dist', 'Requires-Dist', 'Requires-External',
               'Project-URL', 'Supported-Platform', 'Setup-Requires-Dist',
               'Provides-Extra', 'Extension')
_LISTTUPLEFIELDS = ('Project-URL',)

_ELEMENTSFIELD = ('Keywords',)

_UNICODEFIELDS = ('Author', 'Maintainer', 'Summary', 'Description')

_MISSING = object()

_FILESAFE = re.compile('[^A-Za-z0-9.]+')


class Metadata(object):
    """The metadata of a release.

    Supports versions 1.0, 1.1 and 1.2 (auto-detected). You can
    instantiate the class with one of these arguments (or none):
    - *path*, the path to a METADATA file
    - *fileobj* give a file-like object with METADATA as content
    - *mapping* is a dict-like object
    - *scheme* is a version scheme name
    """
    # TODO document that execution_context and platform_dependent are used
    # to filter on query, not when setting a key
    # also document the mapping API and UNKNOWN default key

    def __init__(self, path=None, platform_dependent=False,
                 execution_context=None, fileobj=None, mapping=None,
                 scheme='default'):
        self._fields = {}
        self.requires_files = []
        self.docutils_support = _HAS_DOCUTILS
        self.platform_dependent = platform_dependent
        self.execution_context = execution_context
        self._dependencies = None
        self.scheme = scheme
        if [path, fileobj, mapping].count(None) < 2:
            raise TypeError('path, fileobj and mapping are exclusive')
        if path is not None:
            self.read(path)
        elif fileobj is not None:
            self.read_file(fileobj)
        elif mapping is not None:
            self.update(mapping)
            self.set_metadata_version()

    def set_metadata_version(self):
        self._fields['Metadata-Version'] = _best_version(self._fields)

    def _write_field(self, fileobj, name, value):
        fileobj.write('%s: %s\n' % (name, value))

    def __getitem__(self, name):
        return self.get(name)

    def __setitem__(self, name, value):
        return self.set(name, value)

    def __delitem__(self, name):
        field_name = self._convert_name(name)
        try:
            del self._fields[field_name]
        except KeyError:
            raise KeyError(name)

    def __contains__(self, name):
        return (name in self._fields or
                self._convert_name(name) in self._fields)

    def _convert_name(self, name):
        if name in _ALL_FIELDS:
            return name
        name = name.replace('-', '_').lower()
        return _ATTR2FIELD.get(name, name)

    def _default_value(self, name):
        if name in _LISTFIELDS or name in _ELEMENTSFIELD:
            return []
        return 'UNKNOWN'

    def _check_rst_data(self, data):
        """Return warnings when the provided data has syntax errors."""
        source_path = StringIO()
        parser = Parser()
        settings = frontend.OptionParser().get_default_values()
        settings.tab_width = 4
        settings.pep_references = None
        settings.rfc_references = None
        reporter = SilentReporter(source_path,
                          settings.report_level,
                          settings.halt_level,
                          stream=settings.warning_stream,
                          debug=settings.debug,
                          encoding=settings.error_encoding,
                          error_handler=settings.error_encoding_error_handler)

        document = nodes.document(settings, reporter, source=source_path)
        document.note_source(source_path, -1)
        try:
            parser.parse(data, document)
        except AttributeError:
            reporter.messages.append((-1, 'Could not finish the parsing.',
                                      '', {}))

        return reporter.messages

    def _platform(self, value):
        if not self.platform_dependent or ';' not in value:
            return True, value
        value, marker = value.split(';')
        return interpret(marker, self.execution_context), value

    def _remove_line_prefix(self, value):
        return _LINE_PREFIX.sub('\n', value)

    def __getattr__(self, name):
        if name in _ATTR2FIELD:
            return self[name]
        raise AttributeError(name)

    def _get_dependencies(self):
        def handle_req(req, rlist, extras):
            if ';' not in req:
                rlist.append(req)
            else:
                r, marker = req.split(';')
                m = EXTRA_RE.search(marker)
                if m:
                    extra = m.groups()[0][1:-1]
                    extras.setdefault(extra, []).append(r)

        result = self._dependencies
        if result is None:
            self._dependencies = result = {}
            extras = {}
            setup_reqs = self['Setup-Requires-Dist']
            if setup_reqs:
                result['setup'] = setup_reqs
            install_reqs = []
            for req in self['Requires-Dist']:
                handle_req(req, install_reqs, extras)
            if install_reqs:
                result['install'] = install_reqs
            if extras:
                result['extras'] = extras
        return result

    def _set_dependencies(self, value):
        if 'test' in value:
<<<<<<< HEAD
            value = dict(value)     # don't change value passed in
=======
            value = dict(value) # don't change value passed in
>>>>>>> a3f8f285
            value.setdefault('extras', {})['test'] = value.pop('test')
        self._dependencies = value
        setup_reqs = value.get('setup', [])
        install_reqs = value.get('install', [])
        klist = []
        for k, rlist in value.get('extras', {}).items():
            klist.append(k)
            for r in rlist:
                install_reqs.append('%s; extra == "%s"' % (r, k))
        if setup_reqs:
            self['Setup-Requires-Dist'] = setup_reqs
        if install_reqs:
            self['Requires-Dist'] = install_reqs
        if klist:
            self['Provides-Extra'] = klist
    #
    # Public API
    #

    dependencies = property(_get_dependencies, _set_dependencies)

    def get_fullname(self, filesafe=False):
        """Return the distribution name with version.

        If filesafe is true, return a filename-escaped form."""
        name, version = self['Name'], self['Version']
        if filesafe:
            # For both name and version any runs of non-alphanumeric or '.'
            # characters are replaced with a single '-'.  Additionally any
            # spaces in the version string become '.'
            name = _FILESAFE.sub('-', name)
            version = _FILESAFE.sub('-', version.replace(' ', '.'))
        return '%s-%s' % (name, version)

    def is_field(self, name):
        """return True if name is a valid metadata key"""
        name = self._convert_name(name)
        return name in _ALL_FIELDS

    def is_multi_field(self, name):
        name = self._convert_name(name)
        return name in _LISTFIELDS

    def read(self, filepath):
        """Read the metadata values from a file path."""
        fp = codecs.open(filepath, 'r', encoding='utf-8')
        try:
            self.read_file(fp)
        finally:
            fp.close()

    def read_file(self, fileob):
        """Read the metadata values from a file object."""
        msg = message_from_file(fileob)
        self._fields['Metadata-Version'] = msg['metadata-version']

        for field in _version2fieldlist(self['Metadata-Version']):
            if field in _LISTFIELDS:
                # we can have multiple lines
                values = msg.get_all(field)
                if field in _LISTTUPLEFIELDS and values is not None:
                    values = [tuple(value.split(',')) for value in values]
                self.set(field, values)
            else:
                # single line
                value = msg[field]
                if value is not None and value != 'UNKNOWN':
                    self.set(field, value)
        self.set_metadata_version()

    def write(self, filepath, skip_unknown=False):
        """Write the metadata fields to filepath."""
        fp = codecs.open(filepath, 'w', encoding='utf-8')
        try:
            self.write_file(fp, skip_unknown)
        finally:
            fp.close()

    def write_file(self, fileobject, skip_unknown=False):
        """Write the PKG-INFO format data to a file object."""
        self.set_metadata_version()

        for field in _version2fieldlist(self['Metadata-Version']):
            values = self.get(field)
            if skip_unknown and values in ('UNKNOWN', [], ['UNKNOWN']):
                continue
            if field in _ELEMENTSFIELD:
                self._write_field(fileobject, field, ','.join(values))
                continue
            if field not in _LISTFIELDS:
                if field == 'Description':
                    values = values.replace('\n', '\n       |')
                values = [values]

            if field in _LISTTUPLEFIELDS:
                values = [','.join(value) for value in values]

            for value in values:
                self._write_field(fileobject, field, value)

    def update(self, other=None, **kwargs):
        """Set metadata values from the given iterable `other` and kwargs.

        Behavior is like `dict.update`: If `other` has a ``keys`` method,
        they are looped over and ``self[key]`` is assigned ``other[key]``.
        Else, ``other`` is an iterable of ``(key, value)`` iterables.

        Keys that don't match a metadata field or that have an empty value are
        dropped.
        """
        def _set(key, value):
            if key in _ATTR2FIELD and value:
                self.set(self._convert_name(key), value)

        if not other:
            # other is None or empty container
            pass
        elif hasattr(other, 'keys'):
            for k in other.keys():
                _set(k, other[k])
        else:
            for k, v in other:
                _set(k, v)

        if kwargs:
            for k, v in kwargs.items():
                _set(k, v)

    def set(self, name, value):
        """Control then set a metadata field."""
        name = self._convert_name(name)

        if ((name in _ELEMENTSFIELD or name == 'Platform') and
            not isinstance(value, (list, tuple))):
            if isinstance(value, string_types):
                value = [v.strip() for v in value.split(',')]
            else:
                value = []
        elif (name in _LISTFIELDS and
              not isinstance(value, (list, tuple))):
            if isinstance(value, string_types):
                value = [value]
            else:
                value = []

        if logger.isEnabledFor(logging.WARNING):
            project_name = self['Name']

            scheme = get_scheme(self.scheme)
            if name in _PREDICATE_FIELDS and value is not None:
                for v in value:
                    # check that the values are valid
                    if not scheme.is_valid_matcher(v.split(';')[0]):
                        logger.warning(
                            '%r: %r is not valid (field %r)',
                            project_name, v, name)
            # FIXME this rejects UNKNOWN, is that right?
            elif name in _VERSIONS_FIELDS and value is not None:
                if not scheme.is_valid_constraint_list(value):
                    logger.warning('%r: %r is not a valid version (field %r)',
                                   project_name, value, name)
            elif name in _VERSION_FIELDS and value is not None:
                if not scheme.is_valid_version(value):
                    logger.warning('%r: %r is not a valid version (field %r)',
                                   project_name, value, name)

        if name in _UNICODEFIELDS:
            if name == 'Description':
                value = self._remove_line_prefix(value)

        self._fields[name] = value

    def get(self, name, default=_MISSING):
        """Get a metadata field."""
        name = self._convert_name(name)
        if name not in self._fields:
            if default is _MISSING:
                default = self._default_value(name)
            return default
        if name in _UNICODEFIELDS:
            value = self._fields[name]
            return value
        elif name in _LISTFIELDS:
            value = self._fields[name]
            if value is None:
                return []
            res = []
            for val in value:
                valid, val = self._platform(val)
                if not valid:
                    continue
                if name not in _LISTTUPLEFIELDS:
                    res.append(val)
                else:
                    # That's for Project-URL
                    res.append((val[0], val[1]))
            return res

        elif name in _ELEMENTSFIELD:
            valid, value = self._platform(self._fields[name])
            if not valid:
                return []
            if isinstance(value, string_types):
                return value.split(',')
        valid, value = self._platform(self._fields[name])
        if not valid:
            return None
        return value

    def check(self, strict=False, restructuredtext=False):
        """Check if the metadata is compliant. If strict is True then raise if
        no Name or Version are provided"""
        self.set_metadata_version()

        # XXX should check the versions (if the file was loaded)
        missing, warnings = [], []

        for attr in ('Name', 'Version'):  # required by PEP 345
            if attr not in self:
                missing.append(attr)

        if strict and missing != []:
            msg = 'missing required metadata: %s' % ', '.join(missing)
            raise MetadataMissingError(msg)

        for attr in ('Home-page', 'Author'):
            if attr not in self:
                missing.append(attr)

        if _HAS_DOCUTILS and restructuredtext:
            warnings.extend(self._check_rst_data(self['Description']))

        # checking metadata 1.2 (XXX needs to check 1.1, 1.0)
        if self['Metadata-Version'] != '1.2':
            return missing, warnings

        scheme = get_scheme(self.scheme)

        def are_valid_constraints(value):
            for v in value:
                if not scheme.is_valid_matcher(v.split(';')[0]):
                    return False
            return True

        for fields, controller in ((_PREDICATE_FIELDS, are_valid_constraints),
                                   (_VERSIONS_FIELDS,
                                    scheme.is_valid_constraint_list),
                                   (_VERSION_FIELDS,
                                    scheme.is_valid_version)):
            for field in fields:
                value = self.get(field, None)
                if value is not None and not controller(value):
                    warnings.append('Wrong value for %r: %s' % (field, value))

        return missing, warnings

    def todict(self, skip_missing=False):
        """Return fields as a dict.

        Field names will be converted to use the underscore-lowercase style
        instead of hyphen-mixed case (i.e. home_page instead of Home-page).
        """
        self.set_metadata_version()

        mapping_1_0 = (
            ('metadata_version', 'Metadata-Version'),
            ('name', 'Name'),
            ('version', 'Version'),
            ('summary', 'Summary'),
            ('home_page', 'Home-page'),
            ('author', 'Author'),
            ('author_email', 'Author-email'),
            ('license', 'License'),
            ('description', 'Description'),
            ('keywords', 'Keywords'),
            ('platform', 'Platform'),
            ('classifier', 'Classifier'),
            ('download_url', 'Download-URL'),
        )

        data = {}
        for key, field_name in mapping_1_0:
            if not skip_missing or field_name in self._fields:
                data[key] = self[field_name]

        if self['Metadata-Version'] == '1.2':
            mapping_1_2 = (
                ('requires_dist', 'Requires-Dist'),
                ('requires_python', 'Requires-Python'),
                ('requires_external', 'Requires-External'),
                ('provides_dist', 'Provides-Dist'),
                ('obsoletes_dist', 'Obsoletes-Dist'),
                ('project_url', 'Project-URL'),
            )
            for key, field_name in mapping_1_2:
                if not skip_missing or field_name in self._fields:
                    if key != 'project_url':
                        data[key] = self[field_name]
                    else:
                        data[key] = [','.join(u) for u in self[field_name]]

        elif self['Metadata-Version'] == '1.1':
            mapping_1_1 = (
                ('provides', 'Provides'),
                ('requires', 'Requires'),
                ('obsoletes', 'Obsoletes'),
            )
            for key, field_name in mapping_1_1:
                if not skip_missing or field_name in self._fields:
                    data[key] = self[field_name]

        return data

    # Mapping API
    # TODO could add iter* variants

    def keys(self):
        return list(_version2fieldlist(self['Metadata-Version']))

    def __iter__(self):
        for key in self.keys():
            yield key

    def values(self):
        return [self[key] for key in self.keys()]

    def items(self):
        return [(key, self[key]) for key in self.keys()]

    def __repr__(self):
        return '<Metadata %s %s>' % (self.name, self.version)<|MERGE_RESOLUTION|>--- conflicted
+++ resolved
@@ -5,11 +5,7 @@
 #
 """Implementation of the Metadata for Python packages PEPs.
 
-<<<<<<< HEAD
 Supports all metadata formats (1.0, 1.1, 1.2, and 1.3 experimental).
-=======
-Supports all metadata formats (1.0, 1.1, 1.2, and 2.0 experimental).
->>>>>>> a3f8f285
 """
 from __future__ import unicode_literals
 
@@ -120,11 +116,6 @@
 _ALL_FIELDS.update(_314_FIELDS)
 _ALL_FIELDS.update(_345_FIELDS)
 _ALL_FIELDS.update(_426_FIELDS)
-<<<<<<< HEAD
-
-EXTRA_RE = re.compile(r'''extra\s*==\s*("([^"]+)"|'([^']+)')''')
-=======
->>>>>>> a3f8f285
 
 EXTRA_RE = re.compile(r'''extra\s*==\s*("([^"]+)"|'([^']+)')''')
 
@@ -135,11 +126,7 @@
         return _314_FIELDS
     elif version == '1.2':
         return _345_FIELDS
-<<<<<<< HEAD
     elif version == '1.3':
-=======
-    elif version == '2.0':
->>>>>>> a3f8f285
         return _426_FIELDS
     raise MetadataUnrecognizedVersionError(version)
 
@@ -158,11 +145,7 @@
             continue
         keys.append(key)
 
-<<<<<<< HEAD
     possible_versions = ['1.0', '1.1', '1.2', '1.3']
-=======
-    possible_versions = ['1.0', '1.1', '1.2', '2.0']
->>>>>>> a3f8f285
 
     # first let's try to see if a field is not part of one of the version
     for key in keys:
@@ -172,13 +155,8 @@
             possible_versions.remove('1.1')
         if key not in _345_FIELDS and '1.2' in possible_versions:
             possible_versions.remove('1.2')
-<<<<<<< HEAD
         if key not in _426_FIELDS and '1.3' in possible_versions:
             possible_versions.remove('1.3')
-=======
-        if key not in _426_FIELDS and '2.0' in possible_versions:
-            possible_versions.remove('2.0')
->>>>>>> a3f8f285
 
     # possible_version contains qualified versions
     if len(possible_versions) == 1:
@@ -189,7 +167,6 @@
     # let's see if one unique marker is found
     is_1_1 = '1.1' in possible_versions and _has_marker(keys, _314_MARKERS)
     is_1_2 = '1.2' in possible_versions and _has_marker(keys, _345_MARKERS)
-<<<<<<< HEAD
     is_1_3 = '1.3' in possible_versions and _has_marker(keys, _426_MARKERS)
     if int(is_1_1) + int(is_1_2) + int(is_1_3) > 1:
         raise MetadataConflictError('You used incompatible 1.1/1.2/1.3 fields')
@@ -200,18 +177,6 @@
     #   - 1.2 fixes Summary but has little adoption
     #   - 1.3 adds more features and is very new
     if not is_1_1 and not is_1_2 and not is_1_3:
-=======
-    is_2_0 = '2.0' in possible_versions and _has_marker(keys, _426_MARKERS)
-    if int(is_1_1) + int(is_1_2) + int(is_2_0) > 1:
-        raise MetadataConflictError('You used incompatible 1.1/1.2/2.0 fields')
-
-    # we have the choice, 1.0, or 1.2, or 2.0
-    #   - 1.0 has a broken Summary field but works with all tools
-    #   - 1.1 is to avoid
-    #   - 1.2 fixes Summary but has little adoption
-    #   - 2.0 adds more features and is very new
-    if not is_1_1 and not is_1_2 and not is_2_0:
->>>>>>> a3f8f285
         # we couldn't find any specific marker
         if PKG_INFO_PREFERRED_VERSION in possible_versions:
             return PKG_INFO_PREFERRED_VERSION
@@ -220,11 +185,7 @@
     if is_1_2:
         return '1.2'
 
-<<<<<<< HEAD
     return '1.3'
-=======
-    return '2.0'
->>>>>>> a3f8f285
 
 _ATTR2FIELD = {
     'metadata_version': 'Metadata-Version',
@@ -415,11 +376,7 @@
 
     def _set_dependencies(self, value):
         if 'test' in value:
-<<<<<<< HEAD
-            value = dict(value)     # don't change value passed in
-=======
             value = dict(value) # don't change value passed in
->>>>>>> a3f8f285
             value.setdefault('extras', {})['test'] = value.pop('test')
         self._dependencies = value
         setup_reqs = value.get('setup', [])
@@ -727,9 +684,8 @@
                 ('requires', 'Requires'),
                 ('obsoletes', 'Obsoletes'),
             )
-            for key, field_name in mapping_1_1:
-                if not skip_missing or field_name in self._fields:
-                    data[key] = self[field_name]
+            if not skip_missing or field_name in self._fields:
+                data[key] = self[field_name]
 
         return data
 
