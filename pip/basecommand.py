"""Base Command class, and related routines"""

import os
import socket
import sys
import traceback
import time

from pip import commands
from pip.backwardcompat import StringIO, walk_packages, u
from pip.baseparser import (parser, ConfigOptionParser,
                            UpdatingDefaultsHelpFormatter)
from pip.download import urlopen
<<<<<<< HEAD
from pip.exceptions import (BadCommand, InstallationError,
                            UninstallationError, CommandError)
from pip.log import logger
from pip.locations import serverkey_file
=======
from pip.exceptions import (BadCommand, InstallationError, UninstallationError,
                            CommandError)
from pip.backwardcompat import StringIO, walk_packages
from pip.status_codes import SUCCESS, ERROR, UNKNOWN_ERROR, VIRTUALENV_NOT_FOUND

>>>>>>> 6d6ead79

__all__ = ['command_dict', 'Command', 'load_all_commands',
           'load_command', 'command_names']

command_dict = {}

# for backwards compatibiliy
get_proxy = urlopen.get_proxy

class Command(object):
    name = None
    usage = None
    hidden = False

    def __init__(self):
        assert self.name
        self.parser = ConfigOptionParser(
            usage=self.usage,
            prog='%s %s' % (sys.argv[0], self.name),
            version=parser.version,
            formatter=UpdatingDefaultsHelpFormatter(),
            name=self.name)
        for option in parser.option_list:
            if not option.dest or option.dest == 'help':
                # -h, --version, etc
                continue
            self.parser.add_option(option)
        command_dict[self.name] = self

    def merge_options(self, initial_options, options):
        # Make sure we have all global options carried over
        for attr in ['log', 'proxy', 'require_venv',
                     'log_explicit_levels', 'log_file',
                     'timeout', 'default_vcs', 'skip_requirements_regex',
                     'no_input', 'refresh_serverkey']:
            setattr(options, attr,
                    getattr(initial_options, attr) or getattr(options, attr))
        options.quiet += initial_options.quiet
        options.verbose += initial_options.verbose

    def refresh_serverkey(self, url='https://pypi.python.org/serverkey'):
        serverkey_cache = open(serverkey_file, 'wb')
        try:
            try:
                content = urlopen(url).read()
                serverkey_cache.write(content)
            except Exception:
                e = sys.exc_info()[1]
                raise
                raise InstallationError('Could not refresh local cache (%s) '
                                        'of PyPI server key (%s): %s' %
                                        (serverkey_file, url, e))
            else:
                logger.notify('Refreshed local cache (%s) of '
                              'PyPI server key (%s):\n\n%s' %
                              (serverkey_file, url, u(content)))
        finally:
            serverkey_cache.close()

    def setup_logging(self):
        pass

    def main(self, args, initial_options):
        options, args = self.parser.parse_args(args)
        self.merge_options(initial_options, options)

        level = 1  # Notify
        level += options.verbose
        level -= options.quiet
        level = logger.level_for_integer(4 - level)
        complete_log = []
        logger.consumers.extend(
            [(level, sys.stdout),
             (logger.DEBUG, complete_log.append)])
        if options.log_explicit_levels:
            logger.explicit_levels = True

        self.setup_logging()

        if options.require_venv:
            # If a venv is required check if it can really be found
            if not os.environ.get('VIRTUAL_ENV'):
<<<<<<< HEAD
                logger.fatal('Could not find an activated '
                             'virtualenv (required).')
                sys.exit(3)
=======
                logger.fatal('Could not find an activated virtualenv (required).')
                sys.exit(VIRTUALENV_NOT_FOUND)
>>>>>>> 6d6ead79

        if not os.path.exists(serverkey_file) or options.refresh_serverkey:
            self.refresh_serverkey()

        if options.log:
            log_fp = open_logfile(options.log, 'a')
            logger.consumers.append((logger.DEBUG, log_fp))
        else:
            log_fp = None

        socket.setdefaulttimeout(options.timeout or None)

        urlopen.setup(proxystr=options.proxy, prompting=not options.no_input)

        exit = SUCCESS
        store_log = False
        try:
            status = self.run(options, args)
            # FIXME: all commands should return an exit status
            # and when it is done, isinstance is not needed anymore
            if isinstance(status, int):
                exit = status
        except (InstallationError, UninstallationError):
            e = sys.exc_info()[1]
            logger.fatal(str(e))
            logger.info('Exception information:\n%s' % format_exc())
            store_log = True
            exit = ERROR
        except BadCommand:
            e = sys.exc_info()[1]
            logger.fatal(str(e))
            logger.info('Exception information:\n%s' % format_exc())
            store_log = True
            exit = ERROR
        except CommandError:
            e = sys.exc_info()[1]
            logger.fatal('ERROR: %s' % e)
            logger.info('Exception information:\n%s' % format_exc())
            exit = ERROR
        except KeyboardInterrupt:
            logger.fatal('Operation cancelled by user')
            logger.info('Exception information:\n%s' % format_exc())
            store_log = True
            exit = ERROR
        except:
            logger.fatal('Exception:\n%s' % format_exc())
            store_log = True
            exit = UNKNOWN_ERROR
        if log_fp is not None:
            log_fp.close()
        if store_log:
            log_fn = options.log_file
            text = '\n'.join(complete_log)
            logger.fatal('Storing complete log in %s' % log_fn)
            log_fp = open_logfile(log_fn, 'w')
            log_fp.write(text)
            log_fp.close()
        return exit


def format_exc(exc_info=None):
    if exc_info is None:
        exc_info = sys.exc_info()
    out = StringIO()
    traceback.print_exception(*exc_info, **dict(file=out))
    return out.getvalue()


def open_logfile(filename, mode='a'):
    """Open the named log file in append mode.

    If the file already exists, a separator will also be printed to
    the file to separate past activity from current activity.
    """
    filename = os.path.expanduser(filename)
    filename = os.path.abspath(filename)
    dirname = os.path.dirname(filename)
    if not os.path.exists(dirname):
        os.makedirs(dirname)
    exists = os.path.exists(filename)

    log_fp = open(filename, mode)
    if exists:
        log_fp.write('%s\n' % ('-' * 60))
        log_fp.write('%s run on %s\n' % (sys.argv[0], time.strftime('%c')))
    return log_fp


def load_command(name):
    full_name = 'pip.commands.%s' % name
    if full_name in sys.modules:
        return
    try:
        __import__(full_name)
    except ImportError:
        pass


def load_all_commands():
    for name in command_names():
        load_command(name)


def command_names():
    names = set((pkg[1] for pkg in walk_packages(path=commands.__path__)))
    return list(names)<|MERGE_RESOLUTION|>--- conflicted
+++ resolved
@@ -11,18 +11,13 @@
 from pip.baseparser import (parser, ConfigOptionParser,
                             UpdatingDefaultsHelpFormatter)
 from pip.download import urlopen
-<<<<<<< HEAD
 from pip.exceptions import (BadCommand, InstallationError,
                             UninstallationError, CommandError)
+from pip.backwardcompat import StringIO, walk_packages
 from pip.log import logger
 from pip.locations import serverkey_file
-=======
-from pip.exceptions import (BadCommand, InstallationError, UninstallationError,
-                            CommandError)
-from pip.backwardcompat import StringIO, walk_packages
 from pip.status_codes import SUCCESS, ERROR, UNKNOWN_ERROR, VIRTUALENV_NOT_FOUND
 
->>>>>>> 6d6ead79
 
 __all__ = ['command_dict', 'Command', 'load_all_commands',
            'load_command', 'command_names']
@@ -105,14 +100,9 @@
         if options.require_venv:
             # If a venv is required check if it can really be found
             if not os.environ.get('VIRTUAL_ENV'):
-<<<<<<< HEAD
                 logger.fatal('Could not find an activated '
                              'virtualenv (required).')
-                sys.exit(3)
-=======
-                logger.fatal('Could not find an activated virtualenv (required).')
                 sys.exit(VIRTUALENV_NOT_FOUND)
->>>>>>> 6d6ead79
 
         if not os.path.exists(serverkey_file) or options.refresh_serverkey:
             self.refresh_serverkey()
