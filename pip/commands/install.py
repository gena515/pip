from __future__ import absolute_import

import errno
import logging
import operator
import os
import shutil
try:
    import wheel
except ImportError:
    wheel = None

from pip import cmdoptions
from pip.basecommand import RequirementCommand
from pip.exceptions import (
    CommandError, InstallationError, PreviousBuildDirError
)
from pip.locations import distutils_scheme, virtualenv_no_global
from pip.req import RequirementSet
from pip.status_codes import ERROR
from pip.utils import ensure_dir, get_installed_version
from pip.utils.temp_dir import TempDirectory
from pip.utils.filesystem import check_path_owner
from pip.wheel import WheelBuilder, WheelCache

try:
    import wheel
except ImportError:
    wheel = None


logger = logging.getLogger(__name__)


class InstallCommand(RequirementCommand):
    """
    Install packages from:

    - PyPI (and other indexes) using requirement specifiers.
    - VCS project urls.
    - Local project directories.
    - Local or remote source archives.

    pip also supports installing from "requirements files", which provide
    an easy way to specify a whole environment to be installed.
    """
    name = 'install'

    usage = """
      %prog [options] <requirement specifier> [package-index-options] ...
      %prog [options] -r <requirements file> [package-index-options] ...
      %prog [options] [-e] <vcs project url> ...
      %prog [options] [-e] <local project path> ...
      %prog [options] <archive url/path> ..."""

    summary = 'Install packages.'

    def __init__(self, *args, **kw):
        super(InstallCommand, self).__init__(*args, **kw)

        cmd_opts = self.cmd_opts

        cmd_opts.add_option(cmdoptions.requirements())
        cmd_opts.add_option(cmdoptions.constraints())
        cmd_opts.add_option(cmdoptions.no_deps())
        cmd_opts.add_option(cmdoptions.pre())

        cmd_opts.add_option(cmdoptions.editable())
        cmd_opts.add_option(
            '-t', '--target',
            dest='target_dir',
            metavar='dir',
            default=None,
            help='Install packages into <dir>. '
                 'By default this will not replace existing files/folders in '
                 '<dir>. Use --upgrade to replace existing packages in <dir> '
                 'with new versions.'
        )
        cmd_opts.add_option(
            '--user',
            dest='use_user_site',
            action='store_true',
            help="Install to the Python user install directory for your "
                 "platform. Typically ~/.local/, or %APPDATA%\\Python on "
                 "Windows. (See the Python documentation for site.USER_BASE "
                 "for full details.)")
        cmd_opts.add_option(
            '--root',
            dest='root_path',
            metavar='dir',
            default=None,
            help="Install everything relative to this alternate root "
                 "directory.")
        cmd_opts.add_option(
            '--prefix',
            dest='prefix_path',
            metavar='dir',
            default=None,
            help="Installation prefix where lib, bin and other top-level "
                 "folders are placed")

        cmd_opts.add_option(cmdoptions.build_dir())

        cmd_opts.add_option(cmdoptions.src())

        cmd_opts.add_option(
            '-U', '--upgrade',
            dest='upgrade',
            action='store_true',
            help='Upgrade all specified packages to the newest available '
                 'version. The handling of dependencies depends on the '
                 'upgrade-strategy used.'
        )

        cmd_opts.add_option(
            '--upgrade-strategy',
            dest='upgrade_strategy',
            default='only-if-needed',
            choices=['only-if-needed', 'eager'],
            help='Determines how dependency upgrading should be handled '
                 '(default: %(default)s). '
                 '"eager" - dependencies are upgraded regardless of '
                 'whether the currently installed version satisfies the '
                 'requirements of the upgraded package(s). '
                 '"only-if-needed" -  are upgraded only when they do not '
                 'satisfy the requirements of the upgraded package(s).'
        )

        cmd_opts.add_option(
            '--force-reinstall',
            dest='force_reinstall',
            action='store_true',
            help='When upgrading, reinstall all packages even if they are '
                 'already up-to-date.')

        cmd_opts.add_option(
            '-I', '--ignore-installed',
            dest='ignore_installed',
            action='store_true',
            help='Ignore the installed packages (reinstalling instead).')

        cmd_opts.add_option(cmdoptions.ignore_requires_python())

        cmd_opts.add_option(cmdoptions.install_options())
        cmd_opts.add_option(cmdoptions.global_options())

        cmd_opts.add_option(
            "--compile",
            action="store_true",
            dest="compile",
            default=True,
            help="Compile Python source files to bytecode",
        )

        cmd_opts.add_option(
            "--no-compile",
            action="store_false",
            dest="compile",
            help="Do not compile Python source files to bytecode",
        )

        cmd_opts.add_option(cmdoptions.no_binary())
        cmd_opts.add_option(cmdoptions.only_binary())
        cmd_opts.add_option(cmdoptions.no_clean())
        cmd_opts.add_option(cmdoptions.require_hashes())
        cmd_opts.add_option(cmdoptions.progress_bar())

        index_opts = cmdoptions.make_option_group(
            cmdoptions.index_group,
            self.parser,
        )

        self.parser.insert_option_group(0, index_opts)
        self.parser.insert_option_group(0, cmd_opts)

    def run(self, options, args):
        cmdoptions.check_install_build_global(options)

        if options.build_dir:
            options.build_dir = os.path.abspath(options.build_dir)

        options.src_dir = os.path.abspath(options.src_dir)
        install_options = options.install_options or []
        if options.use_user_site:
            if options.prefix_path:
                raise CommandError(
                    "Can not combine '--user' and '--prefix' as they imply "
                    "different installation locations"
                )
            if virtualenv_no_global():
                raise InstallationError(
                    "Can not perform a '--user' install. User site-packages "
                    "are not visible in this virtualenv."
                )
            install_options.append('--user')
            install_options.append('--prefix=')

        target_temp_dir = TempDirectory(kind="target")
        if options.target_dir:
            options.ignore_installed = True
            options.target_dir = os.path.abspath(options.target_dir)
            if (os.path.exists(options.target_dir) and not
                    os.path.isdir(options.target_dir)):
                raise CommandError(
                    "Target path exists but is not a directory, will not "
                    "continue."
                )

            # Create a target directory for using with the target option
            target_temp_dir.create()
            install_options.append('--home=' + target_temp_dir.path)

        global_options = options.global_options or []

        with self._build_session(options) as session:

            finder = self._build_package_finder(options, session)
            build_delete = (not (options.no_clean or options.build_dir))
            wheel_cache = WheelCache(options.cache_dir, options.format_control)
            if options.cache_dir and not check_path_owner(options.cache_dir):
                logger.warning(
                    "The directory '%s' or its parent directory is not owned "
                    "by the current user and caching wheels has been "
                    "disabled. Check the permissions and owner of that "
                    "directory. If executing pip with sudo, you may want "
                    "sudo's -H flag.",
                    options.cache_dir,
                )
                options.cache_dir = None

            with TempDirectory(
                options.build_dir, delete=build_delete, kind="install"
            ) as directory:
                requirement_set = RequirementSet(
                    build_dir=directory.path,
                    src_dir=options.src_dir,
                    upgrade=options.upgrade,
                    upgrade_strategy=options.upgrade_strategy,
                    ignore_installed=options.ignore_installed,
                    ignore_dependencies=options.ignore_dependencies,
                    ignore_requires_python=options.ignore_requires_python,
                    force_reinstall=options.force_reinstall,
                    use_user_site=options.use_user_site,
                    target_dir=target_temp_dir.path,
                    session=session,
                    pycompile=options.compile,
                    isolated=options.isolated_mode,
                    wheel_cache=wheel_cache,
                    require_hashes=options.require_hashes,
                    progress_bar=options.progress_bar,
                )

                self.populate_requirement_set(
                    requirement_set, args, options, finder, session, self.name,
                    wheel_cache
                )

                try:
                    if wheel and options.cache_dir:
                        # build wheels before install.
                        wb = WheelBuilder(
                            requirement_set,
                            finder,
                            build_options=[],
                            global_options=[],
                        )
                        # Ignore the result: a failed wheel will be
                        # installed from the sdist/vcs whatever.
                        wb.build(autobuilding=True)
                    else:
                        # on -d don't do complex things like building
                        # wheels, and don't try to build wheels when wheel is
                        # not installed.
                        requirement_set.prepare_files(finder)

                    requirement_set.install(
                        install_options,
                        global_options,
                        root=options.root_path,
                        prefix=options.prefix_path,
                    )

                    possible_lib_locations = get_lib_location_guesses(
                        user=options.use_user_site,
                        home=target_temp_dir.path,
                        root=options.root_path,
                        prefix=options.prefix_path,
                        isolated=options.isolated_mode,
                    )
                    reqs = sorted(
                        requirement_set.successfully_installed,
                        key=operator.attrgetter('name'))
                    items = []
                    for req in reqs:
                        item = req.name
                        try:
                            installed_version = get_installed_version(
                                req.name, possible_lib_locations
                            )
                            if installed_version:
                                item += '-' + installed_version
                        except Exception:
                            pass
                        items.append(item)
                    installed = ' '.join(items)
                    if installed:
                        logger.info('Successfully installed %s', installed)
                except EnvironmentError as e:
                    message_parts = []

                    user_option_part = "Consider using the `--user` option"
                    permissions_part = "Check the permissions"

                    if e.errno == errno.EPERM:
                        if not options.use_user_site:
                            message_parts.extend([
                                user_option_part, " or ",
                                permissions_part.lower(),
                            ])
                        else:
                            message_parts.append(permissions_part)
                        message_parts.append("\n")

                    logger.error(
                        "".join(message_parts), exc_info=(options.verbose > 1)
                    )
                    return ERROR
                except PreviousBuildDirError:
                    options.no_clean = True
                    raise
                finally:
                    # Clean up
                    if not options.no_clean:
                        requirement_set.cleanup_files()

        if options.target_dir:
<<<<<<< HEAD
            self._target_option_handling(
                options.target_dir, target_temp_dir, options.upgrade
            )
        return requirement_set

    def _target_option_handling(self, target_dir, target_temp_dir, upgrade):
        ensure_dir(target_dir)
        lib_dir_list = []

        with target_temp_dir:
            # Checking both purelib and platlib directories for installed
            # packages to be moved to target directory
            scheme = distutils_scheme('', home=target_temp_dir.path)
            purelib_dir = scheme['purelib']
            platlib_dir = scheme['platlib']
            data_dir = scheme['data']

            if os.path.exists(purelib_dir):
                lib_dir_list.append(purelib_dir)
            if os.path.exists(platlib_dir) and platlib_dir != purelib_dir:
                lib_dir_list.append(platlib_dir)
            if os.path.exists(data_dir):
                lib_dir_list.append(data_dir)

            for lib_dir in lib_dir_list:
                for item in os.listdir(lib_dir):
                    if lib_dir == data_dir:
                        ddir = os.path.join(data_dir, item)
                        if any(s.startswith(ddir) for s in lib_dir_list[:-1]):
                            continue
                    target_item_dir = os.path.join(target_dir, item)
                    if os.path.exists(target_item_dir):
                        if not upgrade:
                            logger.warning(
                                'Target directory %s already exists. Specify '
                                '--upgrade to force replacement.',
                                target_item_dir
                            )
                            continue
                        if os.path.islink(target_item_dir):
                            logger.warning(
                                'Target directory %s already exists and is '
                                'a link. Pip will not automatically replace '
                                'links, please remove if replacement is '
                                'desired.',
                                target_item_dir
                            )
                            continue
                        if os.path.isdir(target_item_dir):
                            shutil.rmtree(target_item_dir)
                        else:
                            os.remove(target_item_dir)

                    shutil.move(
                        os.path.join(lib_dir, item),
                        target_item_dir
                    )
=======
            self._handle_target_dir(
                options.target_dir, temp_target_dir, options.upgrade
            )

        return requirement_set
>>>>>>> a6d25981

    def _handle_target_dir(self, target_dir, temp_target_dir, upgrade):
        ensure_dir(target_dir)

        # Checking both purelib and platlib directories for installed
        # packages to be moved to target directory
        lib_dir_list = []

        purelib_dir = distutils_scheme('', home=temp_target_dir)['purelib']
        platlib_dir = distutils_scheme('', home=temp_target_dir)['platlib']
        data_dir = distutils_scheme('', home=temp_target_dir)['data']

        if os.path.exists(purelib_dir):
            lib_dir_list.append(purelib_dir)
        if os.path.exists(platlib_dir) and platlib_dir != purelib_dir:
            lib_dir_list.append(platlib_dir)
        if os.path.exists(data_dir):
            lib_dir_list.append(data_dir)

        for lib_dir in lib_dir_list:
            for item in os.listdir(lib_dir):
                if lib_dir == data_dir:
                    ddir = os.path.join(data_dir, item)
                    if any(s.startswith(ddir) for s in lib_dir_list[:-1]):
                        continue
                target_item_dir = os.path.join(target_dir, item)
                if os.path.exists(target_item_dir):
                    if not upgrade:
                        logger.warning(
                            'Target directory %s already exists. Specify '
                            '--upgrade to force replacement.',
                            target_item_dir
                        )
                        continue
                    if os.path.islink(target_item_dir):
                        logger.warning(
                            'Target directory %s already exists and is '
                            'a link. Pip will not automatically replace '
                            'links, please remove if replacement is '
                            'desired.',
                            target_item_dir
                        )
                        continue
                    if os.path.isdir(target_item_dir):
                        shutil.rmtree(target_item_dir)
                    else:
                        os.remove(target_item_dir)

                shutil.move(
                    os.path.join(lib_dir, item),
                    target_item_dir
                )
        shutil.rmtree(temp_target_dir)


def get_lib_location_guesses(*args, **kwargs):
    scheme = distutils_scheme('', *args, **kwargs)
    return [scheme['purelib'], scheme['platlib']]<|MERGE_RESOLUTION|>--- conflicted
+++ resolved
@@ -221,7 +221,7 @@
                 logger.warning(
                     "The directory '%s' or its parent directory is not owned "
                     "by the current user and caching wheels has been "
-                    "disabled. Check the permissions and owner of that "
+                    "disabled. check the permissions and owner of that "
                     "directory. If executing pip with sudo, you may want "
                     "sudo's -H flag.",
                     options.cache_dir,
@@ -256,7 +256,12 @@
                 )
 
                 try:
-                    if wheel and options.cache_dir:
+                    if (not wheel or not options.cache_dir):
+                        # on -d don't do complex things like building
+                        # wheels, and don't try to build wheels when wheel is
+                        # not installed.
+                        requirement_set.prepare_files(finder)
+                    else:
                         # build wheels before install.
                         wb = WheelBuilder(
                             requirement_set,
@@ -267,11 +272,6 @@
                         # Ignore the result: a failed wheel will be
                         # installed from the sdist/vcs whatever.
                         wb.build(autobuilding=True)
-                    else:
-                        # on -d don't do complex things like building
-                        # wheels, and don't try to build wheels when wheel is
-                        # not installed.
-                        requirement_set.prepare_files(finder)
 
                     requirement_set.install(
                         install_options,
@@ -334,14 +334,16 @@
                         requirement_set.cleanup_files()
 
         if options.target_dir:
-<<<<<<< HEAD
-            self._target_option_handling(
+            self._handle_target_dir(
                 options.target_dir, target_temp_dir, options.upgrade
             )
         return requirement_set
 
-    def _target_option_handling(self, target_dir, target_temp_dir, upgrade):
+    def _handle_target_dir(self, target_dir, target_temp_dir, upgrade):
         ensure_dir(target_dir)
+
+        # Checking both purelib and platlib directories for installed
+        # packages to be moved to target directory
         lib_dir_list = []
 
         with target_temp_dir:
@@ -392,66 +394,6 @@
                         os.path.join(lib_dir, item),
                         target_item_dir
                     )
-=======
-            self._handle_target_dir(
-                options.target_dir, temp_target_dir, options.upgrade
-            )
-
-        return requirement_set
->>>>>>> a6d25981
-
-    def _handle_target_dir(self, target_dir, temp_target_dir, upgrade):
-        ensure_dir(target_dir)
-
-        # Checking both purelib and platlib directories for installed
-        # packages to be moved to target directory
-        lib_dir_list = []
-
-        purelib_dir = distutils_scheme('', home=temp_target_dir)['purelib']
-        platlib_dir = distutils_scheme('', home=temp_target_dir)['platlib']
-        data_dir = distutils_scheme('', home=temp_target_dir)['data']
-
-        if os.path.exists(purelib_dir):
-            lib_dir_list.append(purelib_dir)
-        if os.path.exists(platlib_dir) and platlib_dir != purelib_dir:
-            lib_dir_list.append(platlib_dir)
-        if os.path.exists(data_dir):
-            lib_dir_list.append(data_dir)
-
-        for lib_dir in lib_dir_list:
-            for item in os.listdir(lib_dir):
-                if lib_dir == data_dir:
-                    ddir = os.path.join(data_dir, item)
-                    if any(s.startswith(ddir) for s in lib_dir_list[:-1]):
-                        continue
-                target_item_dir = os.path.join(target_dir, item)
-                if os.path.exists(target_item_dir):
-                    if not upgrade:
-                        logger.warning(
-                            'Target directory %s already exists. Specify '
-                            '--upgrade to force replacement.',
-                            target_item_dir
-                        )
-                        continue
-                    if os.path.islink(target_item_dir):
-                        logger.warning(
-                            'Target directory %s already exists and is '
-                            'a link. Pip will not automatically replace '
-                            'links, please remove if replacement is '
-                            'desired.',
-                            target_item_dir
-                        )
-                        continue
-                    if os.path.isdir(target_item_dir):
-                        shutil.rmtree(target_item_dir)
-                    else:
-                        os.remove(target_item_dir)
-
-                shutil.move(
-                    os.path.join(lib_dir, item),
-                    target_item_dir
-                )
-        shutil.rmtree(temp_target_dir)
 
 
 def get_lib_location_guesses(*args, **kwargs):
