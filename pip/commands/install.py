--- conflicted
+++ resolved
@@ -461,14 +461,6 @@
                         target_item_dir
                     )
             shutil.rmtree(temp_target_dir)
-<<<<<<< HEAD
-        return requirement_set
-
-
-def get_lib_location_guesses(*args, **kwargs):
-    scheme = distutils_scheme('', *args, **kwargs)
-    return [scheme['purelib'], scheme['platlib']]
-=======
 
         if options.save:
             lines = []
@@ -505,4 +497,8 @@
                 requirements_file.writelines(lines)
 
         return requirement_set
->>>>>>> 0e4686be
+
+
+def get_lib_location_guesses(*args, **kwargs):
+    scheme = distutils_scheme('', *args, **kwargs)
+    return [scheme['purelib'], scheme['platlib']]