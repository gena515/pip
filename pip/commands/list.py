from pip.basecommand import Command
from pip.exceptions import DistributionNotFound, BestVersionAlreadyInstalled
from pip.index import PackageFinder
from pip.log import logger
from pip.req import InstallRequirement
from pip.util import get_installed_distributions, dist_is_editable
from pip.cmdoptions import make_option_group, index_group


class ListCommand(Command):
    """List installed packages, including editables."""
    name = 'list'
    usage = """
      %prog [options]"""
    summary = 'List installed packages.'

    def __init__(self, *args, **kw):
        super(ListCommand, self).__init__(*args, **kw)

        cmd_opts = self.cmd_opts

        cmd_opts.add_option(
            '-o', '--outdated',
            action='store_true',
            default=False,
            help='List outdated packages (excluding editables)')
        cmd_opts.add_option(
            '-u', '--uptodate',
            action='store_true',
            default=False,
            help='List uptodate packages (excluding editables)')
        cmd_opts.add_option(
            '-e', '--editable',
            action='store_true',
            default=False,
            help='List editable projects.')
        cmd_opts.add_option(
            '-l', '--local',
            action='store_true',
            default=False,
            help='If in a virtualenv that has global access, do not list globally-installed packages.')
<<<<<<< HEAD
        cmd_opts.add_option(
            '-t', '--format',
            dest='output_format',
            default=None,
            help='Defines the output format.')
=======
>>>>>>> 9756714d

        index_opts = make_option_group(index_group, self.parser)

        self.parser.insert_option_group(0, index_opts)
        self.parser.insert_option_group(0, cmd_opts)

    def _build_package_finder(self, options, index_urls):
        """
        Create a package finder appropriate to this list command.
        """
        return PackageFinder(find_links=options.find_links,
                             index_urls=index_urls,
                             use_mirrors=options.use_mirrors,
                             mirrors=options.mirrors)

    def run(self, options, args):
        if options.outdated:
            self.run_outdated(options)
        elif options.uptodate:
            self.run_uptodate(options)
        elif options.editable:
            self.run_editable(options)
        else:
            self.run_listing(options)

    def run_outdated(self, options):
        output_format = options.output_format or '{name} (Current: {version} Latest: {version_raw})'
        for dist, remote_version_raw, remote_version_parsed in self.find_packages_latests_versions(options):
            if remote_version_parsed > dist.parsed_version:
                logger.notify(output_format.format(name=dist.project_name,
                    version=dist.version, version_raw=remote_version_raw))

    def find_packages_latests_versions(self, options):
        index_urls = [options.index_url] + options.extra_index_urls
        if options.no_index:
            logger.notify('Ignoring indexes: %s' % ','.join(index_urls))
            index_urls = []

        dependency_links = []
        for dist in get_installed_distributions(local_only=options.local):
            if dist.has_metadata('dependency_links.txt'):
                dependency_links.extend(
                    dist.get_metadata_lines('dependency_links.txt'),
                )

        finder = self._build_package_finder(options, index_urls)
        finder.add_dependency_links(dependency_links)

        installed_packages = get_installed_distributions(local_only=options.local, include_editables=False)
        for dist in installed_packages:
            req = InstallRequirement.from_line(dist.key, None)
            try:
                link = finder.find_requirement(req, True)

                # If link is None, means installed version is most up-to-date
                if link is None:
                    continue
            except DistributionNotFound:
                continue
            except BestVersionAlreadyInstalled:
                remote_version = req.installed_version
            else:
                # It might be a good idea that link or finder had a public method
                # that returned version
                remote_version = finder._link_package_versions(link, req.name)[0]
                remote_version_raw = remote_version[2]
                remote_version_parsed = remote_version[0]
            yield dist, remote_version_raw, remote_version_parsed

    def run_listing(self, options):
        installed_packages = get_installed_distributions(local_only=options.local)
        self.output_package_listing(installed_packages, options)

    def run_editable(self, options):
        installed_packages = get_installed_distributions(local_only=options.local, editables_only=True)
        self.output_package_listing(installed_packages, options)

<<<<<<< HEAD
    def output_package_listing(self, installed_packages, options):
        output_format = options.output_format or '{name} ({version})'
=======
    def output_package_listing(self, installed_packages):
        installed_packages = sorted(installed_packages, key=lambda dist: dist.project_name.lower())
>>>>>>> 9756714d
        for dist in installed_packages:
            context = dict(name=dist.project_name)
            if dist_is_editable(dist):
                context['version'] = dist.location
            else:
                context['version'] = dist.version
            logger.notify(output_format.format(**context))

    def run_uptodate(self, options):
        uptodate = []
        for dist, remote_version_raw, remote_version_parsed in self.find_packages_latests_versions(options):
            if dist.parsed_version == remote_version_parsed:
                uptodate.append(dist)
<<<<<<< HEAD
        self.output_package_listing(uptodate, options)
=======
        self.output_package_listing(uptodate)
>>>>>>> 9756714d
<|MERGE_RESOLUTION|>--- conflicted
+++ resolved
@@ -39,14 +39,11 @@
             action='store_true',
             default=False,
             help='If in a virtualenv that has global access, do not list globally-installed packages.')
-<<<<<<< HEAD
         cmd_opts.add_option(
             '-t', '--format',
             dest='output_format',
             default=None,
             help='Defines the output format.')
-=======
->>>>>>> 9756714d
 
         index_opts = make_option_group(index_group, self.parser)
 
@@ -124,13 +121,8 @@
         installed_packages = get_installed_distributions(local_only=options.local, editables_only=True)
         self.output_package_listing(installed_packages, options)
 
-<<<<<<< HEAD
     def output_package_listing(self, installed_packages, options):
         output_format = options.output_format or '{name} ({version})'
-=======
-    def output_package_listing(self, installed_packages):
-        installed_packages = sorted(installed_packages, key=lambda dist: dist.project_name.lower())
->>>>>>> 9756714d
         for dist in installed_packages:
             context = dict(name=dist.project_name)
             if dist_is_editable(dist):
@@ -144,8 +136,4 @@
         for dist, remote_version_raw, remote_version_parsed in self.find_packages_latests_versions(options):
             if dist.parsed_version == remote_version_parsed:
                 uptodate.append(dist)
-<<<<<<< HEAD
-        self.output_package_listing(uptodate, options)
-=======
-        self.output_package_listing(uptodate)
->>>>>>> 9756714d
+        self.output_package_listing(uptodate, options)