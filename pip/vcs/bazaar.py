from __future__ import absolute_import

import logging
import os

from pip.download import path_to_url
from pip.utils import display_path, rmtree
from pip.vcs import VersionControl, vcs

# TODO: Get this into six.moves.urllib.parse
try:
    from urllib import parse as urllib_parse
except ImportError:
    import urlparse as urllib_parse

<<<<<<< HEAD
from pip.utils import rmtree, display_path
from pip.utils.temp_dir import TempDirectory
from pip.vcs import vcs, VersionControl
from pip.download import path_to_url

=======
>>>>>>> f16de428

logger = logging.getLogger(__name__)


class Bazaar(VersionControl):
    name = 'bzr'
    dirname = '.bzr'
    repo_name = 'branch'
    schemes = (
        'bzr', 'bzr+http', 'bzr+https', 'bzr+ssh', 'bzr+sftp', 'bzr+ftp',
        'bzr+lp',
    )

    def __init__(self, url=None, *args, **kwargs):
        super(Bazaar, self).__init__(url, *args, **kwargs)
        # Python >= 2.7.4, 3.3 doesn't have uses_fragment or non_hierarchical
        # Register lp but do not expose as a scheme to support bzr+lp.
        if getattr(urllib_parse, 'uses_fragment', None):
            urllib_parse.uses_fragment.extend(['lp'])
            urllib_parse.non_hierarchical.extend(['lp'])

    def export(self, location):
        """
        Export the Bazaar repository at the url to the destination location
        """
        # Remove the location to make sure Bazaar can export it correctly
        if os.path.exists(location):
            rmtree(location)

        with TempDirectory(kind="export") as temp_dir:
            self.unpack(temp_dir.path)

            self.run_command(
                ['export', location],
                cwd=temp_dir.path, show_stdout=False
            )

    def switch(self, dest, url, rev_options):
        self.run_command(['switch', url], cwd=dest)

    def update(self, dest, rev_options):
        self.run_command(['pull', '-q'] + rev_options, cwd=dest)

    def obtain(self, dest):
        url, rev = self.get_url_rev()
        if rev:
            rev_options = ['-r', rev]
            rev_display = ' (to revision %s)' % rev
        else:
            rev_options = []
            rev_display = ''
        if self.check_destination(dest, url, rev_options, rev_display):
            logger.info(
                'Checking out %s%s to %s',
                url,
                rev_display,
                display_path(dest),
            )
            self.run_command(['branch', '-q'] + rev_options + [url, dest])

    def get_url_rev(self):
        # hotfix the URL scheme after removing bzr+ from bzr+ssh:// readd it
        url, rev = super(Bazaar, self).get_url_rev()
        if url.startswith('ssh://'):
            url = 'bzr+' + url
        return url, rev

    def get_url(self, location):
        urls = self.run_command(['info'], show_stdout=False, cwd=location)
        for line in urls.splitlines():
            line = line.strip()
            for x in ('checkout of branch: ',
                      'parent branch: '):
                if line.startswith(x):
                    repo = line.split(x)[1]
                    if self._is_local_repository(repo):
                        return path_to_url(repo)
                    return repo
        return None

    def get_revision(self, location):
        revision = self.run_command(
            ['revno'], show_stdout=False, cwd=location)
        return revision.splitlines()[-1]

    def get_src_requirement(self, dist, location):
        repo = self.get_url(location)
        if not repo:
            return None
        if not repo.lower().startswith('bzr:'):
            repo = 'bzr+' + repo
        egg_project_name = dist.egg_name().split('-', 1)[0]
        current_rev = self.get_revision(location)
        return '%s@%s#egg=%s' % (repo, current_rev, egg_project_name)

    def check_version(self, dest, rev_options):
        """Always assume the versions don't match"""
        return False


vcs.register(Bazaar)<|MERGE_RESOLUTION|>--- conflicted
+++ resolved
@@ -2,10 +2,6 @@
 
 import logging
 import os
-
-from pip.download import path_to_url
-from pip.utils import display_path, rmtree
-from pip.vcs import VersionControl, vcs
 
 # TODO: Get this into six.moves.urllib.parse
 try:
@@ -13,14 +9,11 @@
 except ImportError:
     import urlparse as urllib_parse
 
-<<<<<<< HEAD
-from pip.utils import rmtree, display_path
+from pip.download import path_to_url
+from pip.utils import display_path, rmtree
 from pip.utils.temp_dir import TempDirectory
-from pip.vcs import vcs, VersionControl
-from pip.download import path_to_url
+from pip.vcs import VersionControl, vcs
 
-=======
->>>>>>> f16de428
 
 logger = logging.getLogger(__name__)
 
