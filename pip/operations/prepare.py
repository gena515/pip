--- conflicted
+++ resolved
@@ -196,22 +196,6 @@
             logger.info('Collecting %s', req)
 
         with indent_log():
-<<<<<<< HEAD
-            # ################################ #
-            # # vcs update or unpack archive # #
-            # ################################ #
-            if req.editable:
-                if resolver.require_hashes:
-                    raise InstallationError(
-                        'The editable requirement %s cannot be installed when '
-                        'requiring hashes, because there is no single file to '
-                        'hash.' % req)
-                req.ensure_has_source_dir(self.src_dir)
-                req.update_editable(not self._download_should_save)
-                abstract_dist = make_abstract_dist(req, self._sdist_cache)
-                abstract_dist.prep_for_dist()
-                if self._download_should_save:
-=======
             # @@ if filesystem packages are not marked
             # editable in a req, a non deterministic error
             # occurs when the script attempts to unpack the
@@ -312,12 +296,11 @@
                     'error %s for URL %s' %
                     (req, exc, req.link)
                 )
-            abstract_dist = make_abstract_dist(req)
+            abstract_dist = make_abstract_dist(req, self._sdist_cache)
             abstract_dist.prep_for_dist()
             if self._download_should_save:
                 # Make a .zip of the source_dir we already created.
                 if req.link.scheme in vcs.all_schemes:
->>>>>>> 963b31aa
                     req.archive(self.download_dir)
             # req.req is only avail after unpack for URL
             # pkgs repeat check_if_exists to uninstall-on-upgrade
@@ -342,38 +325,6 @@
                         '--upgrade to upgrade): %s',
                         req,
                     )
-<<<<<<< HEAD
-                abstract_dist = make_abstract_dist(req, self._sdist_cache)
-                abstract_dist.prep_for_dist()
-                if self._download_should_save:
-                    # Make a .zip of the source_dir we already created.
-                    if req.link.scheme in vcs.all_schemes:
-                        req.archive(self.download_dir)
-                # req.req is only avail after unpack for URL
-                # pkgs repeat check_if_exists to uninstall-on-upgrade
-                # (#14)
-                if not resolver.ignore_installed:
-                    req.check_if_exists()
-                if req.satisfied_by:
-                    should_modify = (
-                        resolver.upgrade_strategy != "to-satisfy-only" or
-                        resolver.ignore_installed
-                    )
-                    if should_modify:
-                        # don't uninstall conflict if user install and
-                        # conflict is not user install
-                        if not (resolver.use_user_site and not
-                                dist_in_usersite(req.satisfied_by)):
-                            req.conflicts_with = \
-                                req.satisfied_by
-                        req.satisfied_by = None
-                    else:
-                        logger.info(
-                            'Requirement already satisfied (use '
-                            '--upgrade to upgrade): %s',
-                            req,
-                        )
-=======
         return abstract_dist
 
     def _prepare_editable_requirement(self, req, resolver):
@@ -393,7 +344,7 @@
             req.ensure_has_source_dir(self.src_dir)
             req.update_editable(not self._download_should_save)
 
-            abstract_dist = make_abstract_dist(req)
+            abstract_dist = make_abstract_dist(req, self._sdist_cache)
             abstract_dist.prep_for_dist()
 
             if self._download_should_save:
@@ -424,5 +375,4 @@
                 )
             abstract_dist = Installed(req)
 
->>>>>>> 963b31aa
         return abstract_dist