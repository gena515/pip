--- conflicted
+++ resolved
@@ -70,37 +70,8 @@
 
 
 logger = logging.getLogger(__name__)
-<<<<<<< HEAD
-subprocess_logger = logging.getLogger('pip.subprocessor')
-
-command_logger = logging.getLogger('pip.command')
-
-
-LOG_DIVIDER = '----------------------------------------'
-
-WHEEL_EXTENSION = '.whl'
-BZ2_EXTENSIONS = ('.tar.bz2', '.tbz')
-XZ_EXTENSIONS = ('.tar.xz', '.txz', '.tlz', '.tar.lz', '.tar.lzma')
-ZIP_EXTENSIONS = ('.zip', WHEEL_EXTENSION)
-TAR_EXTENSIONS = ('.tar.gz', '.tgz', '.tar')
-ARCHIVE_EXTENSIONS = (
-    ZIP_EXTENSIONS + BZ2_EXTENSIONS + TAR_EXTENSIONS + XZ_EXTENSIONS)
-SUPPORTED_EXTENSIONS = ZIP_EXTENSIONS + TAR_EXTENSIONS
-
-try:
-    import bz2  # noqa
-    SUPPORTED_EXTENSIONS += BZ2_EXTENSIONS
-except ImportError:
-    logger.debug('bz2 module is not available')
-
-try:
-    # Only for Python 3.3+
-    import lzma  # noqa
-    SUPPORTED_EXTENSIONS += XZ_EXTENSIONS
-except ImportError:
-    logger.debug('lzma module is not available')
-=======
->>>>>>> 7d875faf
+
+output_logger = logging.getLogger('pip.command')
 
 
 def get_pip_version():
@@ -565,11 +536,10 @@
 
 def write_output(msg, *args):
     # type: (str, str) -> None
-    command_logger.info(msg, *args)
-    if args == ():
-        print(msg)
-    else:
-        print(msg % args)
+    print(msg % args)
+    # This will also help output to be redirected
+    # to a log file if provided
+    output_logger.info(msg, *args)
 
 
 class FakeFile(object):
