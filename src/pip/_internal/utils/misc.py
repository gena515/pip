# The following comment should be removed at some point in the future.
# mypy: strict-optional=False

import contextlib
import errno
import getpass
import hashlib
import io
import logging
import os
import posixpath
import shutil
import stat
import sys
import urllib.parse
from io import StringIO
from itertools import filterfalse, tee, zip_longest
from types import TracebackType
from typing import (
    Any,
    AnyStr,
    BinaryIO,
    Callable,
    Container,
    ContextManager,
    Iterable,
    Iterator,
    List,
    Optional,
    TextIO,
    Tuple,
    Type,
    TypeVar,
    cast,
)

from pip._vendor.pkg_resources import Distribution

# NOTE: retrying is not annotated in typeshed as on 2017-07-17, which is
#       why we ignore the type on this import.
from pip._vendor.retrying import retry  # type: ignore

from pip import __version__
from pip._internal.exceptions import CommandError
from pip._internal.locations import get_major_minor_version, site_packages, user_site
from pip._internal.utils.compat import WINDOWS, stdlib_pkgs
from pip._internal.utils.virtualenv import (
    running_under_virtualenv,
    virtualenv_no_global,
)

__all__ = [
    "rmtree",
    "display_path",
    "backup_dir",
    "ask",
    "splitext",
    "format_size",
    "is_installable_dir",
    "normalize_path",
    "renames",
    "get_prog",
    "captured_stdout",
    "ensure_dir",
    "remove_auth_from_url",
]


logger = logging.getLogger(__name__)

<<<<<<< HEAD
output_logger = logging.getLogger('pip.command')
=======
T = TypeVar("T")
ExcInfo = Tuple[Type[BaseException], BaseException, TracebackType]
VersionInfo = Tuple[int, int, int]
NetlocTuple = Tuple[str, Tuple[Optional[str], Optional[str]]]
>>>>>>> d150cf2a


def get_pip_version():
    # type: () -> str
    pip_pkg_dir = os.path.join(os.path.dirname(__file__), "..", "..")
    pip_pkg_dir = os.path.abspath(pip_pkg_dir)

    return "pip {} from {} (python {})".format(
        __version__,
        pip_pkg_dir,
        get_major_minor_version(),
    )


def normalize_version_info(py_version_info):
    # type: (Tuple[int, ...]) -> Tuple[int, int, int]
    """
    Convert a tuple of ints representing a Python version to one of length
    three.

    :param py_version_info: a tuple of ints representing a Python version,
        or None to specify no version. The tuple can have any length.

    :return: a tuple of length three if `py_version_info` is non-None.
        Otherwise, return `py_version_info` unchanged (i.e. None).
    """
    if len(py_version_info) < 3:
        py_version_info += (3 - len(py_version_info)) * (0,)
    elif len(py_version_info) > 3:
        py_version_info = py_version_info[:3]

    return cast("VersionInfo", py_version_info)


def ensure_dir(path):
    # type: (AnyStr) -> None
    """os.path.makedirs without EEXIST."""
    try:
        os.makedirs(path)
    except OSError as e:
        # Windows can raise spurious ENOTEMPTY errors. See #6426.
        if e.errno != errno.EEXIST and e.errno != errno.ENOTEMPTY:
            raise


def get_prog():
    # type: () -> str
    try:
        prog = os.path.basename(sys.argv[0])
        if prog in ("__main__.py", "-c"):
            return f"{sys.executable} -m pip"
        else:
            return prog
    except (AttributeError, TypeError, IndexError):
        pass
    return "pip"


# Retry every half second for up to 3 seconds
@retry(stop_max_delay=3000, wait_fixed=500)
def rmtree(dir, ignore_errors=False):
    # type: (AnyStr, bool) -> None
    shutil.rmtree(dir, ignore_errors=ignore_errors, onerror=rmtree_errorhandler)


def rmtree_errorhandler(func, path, exc_info):
    # type: (Callable[..., Any], str, ExcInfo) -> None
    """On Windows, the files in .svn are read-only, so when rmtree() tries to
    remove them, an exception is thrown.  We catch that here, remove the
    read-only attribute, and hopefully continue without problems."""
    try:
        has_attr_readonly = not (os.stat(path).st_mode & stat.S_IWRITE)
    except OSError:
        # it's equivalent to os.path.exists
        return

    if has_attr_readonly:
        # convert to read/write
        os.chmod(path, stat.S_IWRITE)
        # use the original function to repeat the operation
        func(path)
        return
    else:
        raise


def display_path(path):
    # type: (str) -> str
    """Gives the display value for a given path, making it relative to cwd
    if possible."""
    path = os.path.normcase(os.path.abspath(path))
    if path.startswith(os.getcwd() + os.path.sep):
        path = "." + path[len(os.getcwd()) :]
    return path


def backup_dir(dir, ext=".bak"):
    # type: (str, str) -> str
    """Figure out the name of a directory to back up the given dir to
    (adding .bak, .bak2, etc)"""
    n = 1
    extension = ext
    while os.path.exists(dir + extension):
        n += 1
        extension = ext + str(n)
    return dir + extension


def ask_path_exists(message, options):
    # type: (str, Iterable[str]) -> str
    for action in os.environ.get("PIP_EXISTS_ACTION", "").split():
        if action in options:
            return action
    return ask(message, options)


def _check_no_input(message):
    # type: (str) -> None
    """Raise an error if no input is allowed."""
    if os.environ.get("PIP_NO_INPUT"):
        raise Exception(
            "No input was expected ($PIP_NO_INPUT set); question: {}".format(message)
        )


def ask(message, options):
    # type: (str, Iterable[str]) -> str
    """Ask the message interactively, with the given possible responses"""
    while 1:
        _check_no_input(message)
        response = input(message)
        response = response.strip().lower()
        if response not in options:
            print(
                "Your response ({!r}) was not one of the expected responses: "
                "{}".format(response, ", ".join(options))
            )
        else:
            return response


def ask_input(message):
    # type: (str) -> str
    """Ask for input interactively."""
    _check_no_input(message)
    return input(message)


def ask_password(message):
    # type: (str) -> str
    """Ask for a password interactively."""
    _check_no_input(message)
    return getpass.getpass(message)


def strtobool(val):
    # type: (str) -> int
    """Convert a string representation of truth to true (1) or false (0).

    True values are 'y', 'yes', 't', 'true', 'on', and '1'; false values
    are 'n', 'no', 'f', 'false', 'off', and '0'.  Raises ValueError if
    'val' is anything else.
    """
    val = val.lower()
    if val in ("y", "yes", "t", "true", "on", "1"):
        return 1
    elif val in ("n", "no", "f", "false", "off", "0"):
        return 0
    else:
        raise ValueError("invalid truth value %r" % (val,))


def format_size(bytes):
    # type: (float) -> str
    if bytes > 1000 * 1000:
        return "{:.1f} MB".format(bytes / 1000.0 / 1000)
    elif bytes > 10 * 1000:
        return "{} kB".format(int(bytes / 1000))
    elif bytes > 1000:
        return "{:.1f} kB".format(bytes / 1000.0)
    else:
        return "{} bytes".format(int(bytes))


def tabulate(rows):
    # type: (Iterable[Iterable[Any]]) -> Tuple[List[str], List[int]]
    """Return a list of formatted rows and a list of column sizes.

    For example::

    >>> tabulate([['foobar', 2000], [0xdeadbeef]])
    (['foobar     2000', '3735928559'], [10, 4])
    """
    rows = [tuple(map(str, row)) for row in rows]
    sizes = [max(map(len, col)) for col in zip_longest(*rows, fillvalue="")]
    table = [" ".join(map(str.ljust, row, sizes)).rstrip() for row in rows]
    return table, sizes


def is_installable_dir(path):
    # type: (str) -> bool
    """Is path is a directory containing setup.py or pyproject.toml?"""
    if not os.path.isdir(path):
        return False
    setup_py = os.path.join(path, "setup.py")
    if os.path.isfile(setup_py):
        return True
    pyproject_toml = os.path.join(path, "pyproject.toml")
    if os.path.isfile(pyproject_toml):
        return True
    return False


def read_chunks(file, size=io.DEFAULT_BUFFER_SIZE):
    # type: (BinaryIO, int) -> Iterator[bytes]
    """Yield pieces of data from a file-like object until EOF."""
    while True:
        chunk = file.read(size)
        if not chunk:
            break
        yield chunk


def normalize_path(path, resolve_symlinks=True):
    # type: (str, bool) -> str
    """
    Convert a path to its canonical, case-normalized, absolute version.

    """
    path = os.path.expanduser(path)
    if resolve_symlinks:
        path = os.path.realpath(path)
    else:
        path = os.path.abspath(path)
    return os.path.normcase(path)


def splitext(path):
    # type: (str) -> Tuple[str, str]
    """Like os.path.splitext, but take off .tar too"""
    base, ext = posixpath.splitext(path)
    if base.lower().endswith(".tar"):
        ext = base[-4:] + ext
        base = base[:-4]
    return base, ext


def renames(old, new):
    # type: (str, str) -> None
    """Like os.renames(), but handles renaming across devices."""
    # Implementation borrowed from os.renames().
    head, tail = os.path.split(new)
    if head and tail and not os.path.exists(head):
        os.makedirs(head)

    shutil.move(old, new)

    head, tail = os.path.split(old)
    if head and tail:
        try:
            os.removedirs(head)
        except OSError:
            pass


def is_local(path):
    # type: (str) -> bool
    """
    Return True if path is within sys.prefix, if we're running in a virtualenv.

    If we're not in a virtualenv, all paths are considered "local."

    Caution: this function assumes the head of path has been normalized
    with normalize_path.
    """
    if not running_under_virtualenv():
        return True
    return path.startswith(normalize_path(sys.prefix))


def dist_is_local(dist):
    # type: (Distribution) -> bool
    """
    Return True if given Distribution object is installed locally
    (i.e. within current virtualenv).

    Always True if we're not in a virtualenv.

    """
    return is_local(dist_location(dist))


def dist_in_usersite(dist):
    # type: (Distribution) -> bool
    """
    Return True if given Distribution is installed in user site.
    """
    return dist_location(dist).startswith(normalize_path(user_site))


def dist_in_site_packages(dist):
    # type: (Distribution) -> bool
    """
    Return True if given Distribution is installed in
    sysconfig.get_python_lib().
    """
    return dist_location(dist).startswith(normalize_path(site_packages))


def dist_is_editable(dist):
    # type: (Distribution) -> bool
    """
    Return True if given Distribution is an editable install.
    """
    for path_item in sys.path:
        egg_link = os.path.join(path_item, dist.project_name + ".egg-link")
        if os.path.isfile(egg_link):
            return True
    return False


def get_installed_distributions(
    local_only=True,  # type: bool
    skip=stdlib_pkgs,  # type: Container[str]
    include_editables=True,  # type: bool
    editables_only=False,  # type: bool
    user_only=False,  # type: bool
    paths=None,  # type: Optional[List[str]]
):
    # type: (...) -> List[Distribution]
    """Return a list of installed Distribution objects.

    Left for compatibility until direct pkg_resources uses are refactored out.
    """
    from pip._internal.metadata import get_default_environment, get_environment
    from pip._internal.metadata.pkg_resources import Distribution as _Dist

    if paths is None:
        env = get_default_environment()
    else:
        env = get_environment(paths)
    dists = env.iter_installed_distributions(
        local_only=local_only,
        skip=skip,
        include_editables=include_editables,
        editables_only=editables_only,
        user_only=user_only,
    )
    return [cast(_Dist, dist)._dist for dist in dists]


def get_distribution(req_name):
    # type: (str) -> Optional[Distribution]
    """Given a requirement name, return the installed Distribution object.

    This searches from *all* distributions available in the environment, to
    match the behavior of ``pkg_resources.get_distribution()``.

    Left for compatibility until direct pkg_resources uses are refactored out.
    """
    from pip._internal.metadata import get_default_environment
    from pip._internal.metadata.pkg_resources import Distribution as _Dist

    dist = get_default_environment().get_distribution(req_name)
    if dist is None:
        return None
    return cast(_Dist, dist)._dist


def egg_link_path(dist):
    # type: (Distribution) -> Optional[str]
    """
    Return the path for the .egg-link file if it exists, otherwise, None.

    There's 3 scenarios:
    1) not in a virtualenv
       try to find in site.USER_SITE, then site_packages
    2) in a no-global virtualenv
       try to find in site_packages
    3) in a yes-global virtualenv
       try to find in site_packages, then site.USER_SITE
       (don't look in global location)

    For #1 and #3, there could be odd cases, where there's an egg-link in 2
    locations.

    This method will just return the first one found.
    """
    sites = []
    if running_under_virtualenv():
        sites.append(site_packages)
        if not virtualenv_no_global() and user_site:
            sites.append(user_site)
    else:
        if user_site:
            sites.append(user_site)
        sites.append(site_packages)

    for site in sites:
        egglink = os.path.join(site, dist.project_name) + ".egg-link"
        if os.path.isfile(egglink):
            return egglink
    return None


def dist_location(dist):
    # type: (Distribution) -> str
    """
    Get the site-packages location of this distribution. Generally
    this is dist.location, except in the case of develop-installed
    packages, where dist.location is the source code location, and we
    want to know where the egg-link file is.

    The returned location is normalized (in particular, with symlinks removed).
    """
    egg_link = egg_link_path(dist)
    if egg_link:
        return normalize_path(egg_link)
    return normalize_path(dist.location)


def write_output(msg, *args):
    # type: (Any, Any) -> None

    # Use args to format msg only when provided, otherwise
    # print msg directly. This avoids cases where msg contains
    # a %-string, but formatting parameters were not provided
    # which will throw TypeError: not enough arguments for format string
    # if not special cases
    if args:
        print(msg % args)
    else:
        print(msg)
    # This will also help output to be redirected
    # to a log file if provided
    output_logger.info("OUTPUT: " + msg, *args)


class StreamWrapper(StringIO):
    orig_stream = None  # type: TextIO

    @classmethod
    def from_stream(cls, orig_stream):
        # type: (TextIO) -> StreamWrapper
        cls.orig_stream = orig_stream
        return cls()

    # compileall.compile_dir() needs stdout.encoding to print to stdout
    # https://github.com/python/mypy/issues/4125
    @property
    def encoding(self):  # type: ignore
        return self.orig_stream.encoding


@contextlib.contextmanager
def captured_output(stream_name):
    # type: (str) -> Iterator[StreamWrapper]
    """Return a context manager used by captured_stdout/stdin/stderr
    that temporarily replaces the sys stream *stream_name* with a StringIO.

    Taken from Lib/support/__init__.py in the CPython repo.
    """
    orig_stdout = getattr(sys, stream_name)
    setattr(sys, stream_name, StreamWrapper.from_stream(orig_stdout))
    try:
        yield getattr(sys, stream_name)
    finally:
        setattr(sys, stream_name, orig_stdout)


def captured_stdout():
    # type: () -> ContextManager[StreamWrapper]
    """Capture the output of sys.stdout:

       with captured_stdout() as stdout:
           print('hello')
       self.assertEqual(stdout.getvalue(), 'hello\n')

    Taken from Lib/support/__init__.py in the CPython repo.
    """
    return captured_output("stdout")


def captured_stderr():
    # type: () -> ContextManager[StreamWrapper]
    """
    See captured_stdout().
    """
    return captured_output("stderr")


# Simulates an enum
def enum(*sequential, **named):
    # type: (*Any, **Any) -> Type[Any]
    enums = dict(zip(sequential, range(len(sequential))), **named)
    reverse = {value: key for key, value in enums.items()}
    enums["reverse_mapping"] = reverse
    return type("Enum", (), enums)


def build_netloc(host, port):
    # type: (str, Optional[int]) -> str
    """
    Build a netloc from a host-port pair
    """
    if port is None:
        return host
    if ":" in host:
        # Only wrap host with square brackets when it is IPv6
        host = f"[{host}]"
    return f"{host}:{port}"


def build_url_from_netloc(netloc, scheme="https"):
    # type: (str, str) -> str
    """
    Build a full URL from a netloc.
    """
    if netloc.count(":") >= 2 and "@" not in netloc and "[" not in netloc:
        # It must be a bare IPv6 address, so wrap it with brackets.
        netloc = f"[{netloc}]"
    return f"{scheme}://{netloc}"


def parse_netloc(netloc):
    # type: (str) -> Tuple[str, Optional[int]]
    """
    Return the host-port pair from a netloc.
    """
    url = build_url_from_netloc(netloc)
    parsed = urllib.parse.urlparse(url)
    return parsed.hostname, parsed.port


def split_auth_from_netloc(netloc):
    # type: (str) -> NetlocTuple
    """
    Parse out and remove the auth information from a netloc.

    Returns: (netloc, (username, password)).
    """
    if "@" not in netloc:
        return netloc, (None, None)

    # Split from the right because that's how urllib.parse.urlsplit()
    # behaves if more than one @ is present (which can be checked using
    # the password attribute of urlsplit()'s return value).
    auth, netloc = netloc.rsplit("@", 1)
    pw = None  # type: Optional[str]
    if ":" in auth:
        # Split from the left because that's how urllib.parse.urlsplit()
        # behaves if more than one : is present (which again can be checked
        # using the password attribute of the return value)
        user, pw = auth.split(":", 1)
    else:
        user, pw = auth, None

    user = urllib.parse.unquote(user)
    if pw is not None:
        pw = urllib.parse.unquote(pw)

    return netloc, (user, pw)


def redact_netloc(netloc):
    # type: (str) -> str
    """
    Replace the sensitive data in a netloc with "****", if it exists.

    For example:
        - "user:pass@example.com" returns "user:****@example.com"
        - "accesstoken@example.com" returns "****@example.com"
    """
    netloc, (user, password) = split_auth_from_netloc(netloc)
    if user is None:
        return netloc
    if password is None:
        user = "****"
        password = ""
    else:
        user = urllib.parse.quote(user)
        password = ":****"
    return "{user}{password}@{netloc}".format(
        user=user, password=password, netloc=netloc
    )


def _transform_url(url, transform_netloc):
    # type: (str, Callable[[str], Tuple[Any, ...]]) -> Tuple[str, NetlocTuple]
    """Transform and replace netloc in a url.

    transform_netloc is a function taking the netloc and returning a
    tuple. The first element of this tuple is the new netloc. The
    entire tuple is returned.

    Returns a tuple containing the transformed url as item 0 and the
    original tuple returned by transform_netloc as item 1.
    """
    purl = urllib.parse.urlsplit(url)
    netloc_tuple = transform_netloc(purl.netloc)
    # stripped url
    url_pieces = (purl.scheme, netloc_tuple[0], purl.path, purl.query, purl.fragment)
    surl = urllib.parse.urlunsplit(url_pieces)
    return surl, cast("NetlocTuple", netloc_tuple)


def _get_netloc(netloc):
    # type: (str) -> NetlocTuple
    return split_auth_from_netloc(netloc)


def _redact_netloc(netloc):
    # type: (str) -> Tuple[str,]
    return (redact_netloc(netloc),)


def split_auth_netloc_from_url(url):
    # type: (str) -> Tuple[str, str, Tuple[str, str]]
    """
    Parse a url into separate netloc, auth, and url with no auth.

    Returns: (url_without_auth, netloc, (username, password))
    """
    url_without_auth, (netloc, auth) = _transform_url(url, _get_netloc)
    return url_without_auth, netloc, auth


def remove_auth_from_url(url):
    # type: (str) -> str
    """Return a copy of url with 'username:password@' removed."""
    # username/pass params are passed to subversion through flags
    # and are not recognized in the url.
    return _transform_url(url, _get_netloc)[0]


def redact_auth_from_url(url):
    # type: (str) -> str
    """Replace the password in a given url with ****."""
    return _transform_url(url, _redact_netloc)[0]


class HiddenText:
    def __init__(
        self,
        secret,  # type: str
        redacted,  # type: str
    ):
        # type: (...) -> None
        self.secret = secret
        self.redacted = redacted

    def __repr__(self):
        # type: (...) -> str
        return "<HiddenText {!r}>".format(str(self))

    def __str__(self):
        # type: (...) -> str
        return self.redacted

    # This is useful for testing.
    def __eq__(self, other):
        # type: (Any) -> bool
        if type(self) != type(other):
            return False

        # The string being used for redaction doesn't also have to match,
        # just the raw, original string.
        return self.secret == other.secret


def hide_value(value):
    # type: (str) -> HiddenText
    return HiddenText(value, redacted="****")


def hide_url(url):
    # type: (str) -> HiddenText
    redacted = redact_auth_from_url(url)
    return HiddenText(url, redacted=redacted)


def protect_pip_from_modification_on_windows(modifying_pip):
    # type: (bool) -> None
    """Protection of pip.exe from modification on Windows

    On Windows, any operation modifying pip should be run as:
        python -m pip ...
    """
    pip_names = [
        "pip.exe",
        "pip{}.exe".format(sys.version_info[0]),
        "pip{}.{}.exe".format(*sys.version_info[:2]),
    ]

    # See https://github.com/pypa/pip/issues/1299 for more discussion
    should_show_use_python_msg = (
        modifying_pip and WINDOWS and os.path.basename(sys.argv[0]) in pip_names
    )

    if should_show_use_python_msg:
        new_command = [sys.executable, "-m", "pip"] + sys.argv[1:]
        raise CommandError(
            "To modify pip, please run the following command:\n{}".format(
                " ".join(new_command)
            )
        )


def is_console_interactive():
    # type: () -> bool
    """Is this console interactive?"""
    return sys.stdin is not None and sys.stdin.isatty()


def hash_file(path, blocksize=1 << 20):
    # type: (str, int) -> Tuple[Any, int]
    """Return (hash, length) for path using hashlib.sha256()"""

    h = hashlib.sha256()
    length = 0
    with open(path, "rb") as f:
        for block in read_chunks(f, size=blocksize):
            length += len(block)
            h.update(block)
    return h, length


def is_wheel_installed():
    # type: () -> bool
    """
    Return whether the wheel package is installed.
    """
    try:
        import wheel  # noqa: F401
    except ImportError:
        return False

    return True


def pairwise(iterable):
    # type: (Iterable[Any]) -> Iterator[Tuple[Any, Any]]
    """
    Return paired elements.

    For example:
        s -> (s0, s1), (s2, s3), (s4, s5), ...
    """
    iterable = iter(iterable)
    return zip_longest(iterable, iterable)


def partition(
    pred,  # type: Callable[[T], bool]
    iterable,  # type: Iterable[T]
):
    # type: (...) -> Tuple[Iterable[T], Iterable[T]]
    """
    Use a predicate to partition entries into false entries and true entries,
    like

        partition(is_odd, range(10)) --> 0 2 4 6 8   and  1 3 5 7 9
    """
    t1, t2 = tee(iterable)
    return filterfalse(pred, t1), filter(pred, t2)<|MERGE_RESOLUTION|>--- conflicted
+++ resolved
@@ -68,14 +68,13 @@
 
 logger = logging.getLogger(__name__)
 
-<<<<<<< HEAD
+
 output_logger = logging.getLogger('pip.command')
-=======
+
 T = TypeVar("T")
 ExcInfo = Tuple[Type[BaseException], BaseException, TracebackType]
 VersionInfo = Tuple[int, int, int]
 NetlocTuple = Tuple[str, Tuple[Optional[str], Optional[str]]]
->>>>>>> d150cf2a
 
 
 def get_pip_version():
