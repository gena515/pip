from __future__ import absolute_import

import contextlib
import errno
import io
import locale
# we have a submodule named 'logging' which would shadow this if we used the
# regular name:
import logging as std_logging
import os
import posixpath
import re
import shutil
import stat
import subprocess
import sys
import tarfile
import zipfile
from collections import deque

from pip._vendor import pkg_resources
# NOTE: retrying is not annotated in typeshed as on 2017-07-17, which is
#       why we ignore the type on this import.
from pip._vendor.retrying import retry  # type: ignore
from pip._vendor.six import PY2
from pip._vendor.six.moves import input
from pip._vendor.six.moves.urllib import parse as urllib_parse
from pip._vendor.six.moves.urllib.parse import unquote as urllib_unquote

from pip._internal.exceptions import CommandError, InstallationError
from pip._internal.locations import (
    running_under_virtualenv, site_packages, user_site, virtualenv_no_global,
    write_delete_marker_file,
)
from pip._internal.utils.compat import (
    WINDOWS, console_to_str, expanduser, stdlib_pkgs,
)
from pip._internal.utils.typing import MYPY_CHECK_RUNNING

if PY2:
    from io import BytesIO as StringIO
else:
    from io import StringIO

if MYPY_CHECK_RUNNING:
    from typing import (  # noqa: F401
        Optional, Tuple, Iterable, List, Match, Union, Any, Mapping, Text,
        AnyStr, Container
    )
    from pip._vendor.pkg_resources import Distribution  # noqa: F401
    from pip._internal.models.link import Link  # noqa: F401
    from pip._internal.utils.ui import SpinnerInterface  # noqa: F401


__all__ = ['rmtree', 'display_path', 'backup_dir',
           'ask', 'splitext',
           'format_size', 'is_installable_dir',
           'is_svn_page', 'file_contents',
           'split_leading_dir', 'has_leading_dir',
           'normalize_path',
           'renames', 'get_prog',
           'unzip_file', 'untar_file', 'unpack_file', 'call_subprocess',
           'captured_stdout', 'ensure_dir',
           'ARCHIVE_EXTENSIONS', 'SUPPORTED_EXTENSIONS', 'WHEEL_EXTENSION',
           'get_installed_version', 'remove_auth_from_url']


logger = std_logging.getLogger(__name__)

WHEEL_EXTENSION = '.whl'
BZ2_EXTENSIONS = ('.tar.bz2', '.tbz')
XZ_EXTENSIONS = ('.tar.xz', '.txz', '.tlz', '.tar.lz', '.tar.lzma')
ZIP_EXTENSIONS = ('.zip', WHEEL_EXTENSION)
TAR_EXTENSIONS = ('.tar.gz', '.tgz', '.tar')
ARCHIVE_EXTENSIONS = (
    ZIP_EXTENSIONS + BZ2_EXTENSIONS + TAR_EXTENSIONS + XZ_EXTENSIONS)
SUPPORTED_EXTENSIONS = ZIP_EXTENSIONS + TAR_EXTENSIONS

try:
    import bz2  # noqa
    SUPPORTED_EXTENSIONS += BZ2_EXTENSIONS
except ImportError:
    logger.debug('bz2 module is not available')

try:
    # Only for Python 3.3+
    import lzma  # noqa
    SUPPORTED_EXTENSIONS += XZ_EXTENSIONS
except ImportError:
    logger.debug('lzma module is not available')


def ensure_dir(path):
    # type: (AnyStr) -> None
    """os.path.makedirs without EEXIST."""
    try:
        os.makedirs(path)
    except OSError as e:
        if e.errno != errno.EEXIST:
            raise


def get_prog():
    # type: () -> str
    try:
        prog = os.path.basename(sys.argv[0])
        if prog in ('__main__.py', '-c'):
            return "%s -m pip" % sys.executable
    except (AttributeError, TypeError, IndexError):
        return 'pip'
    return prog


# Retry every half second for up to 3 seconds
@retry(stop_max_delay=3000, wait_fixed=500)
def rmtree(dir, ignore_errors=False):
    # type: (str, bool) -> None
    shutil.rmtree(dir, ignore_errors=ignore_errors,
                  onerror=rmtree_errorhandler)


def rmtree_errorhandler(func, path, exc_info):
    """On Windows, the files in .svn are read-only, so when rmtree() tries to
    remove them, an exception is thrown.  We catch that here, remove the
    read-only attribute, and hopefully continue without problems."""
    # if file type is not currently read only
    if not os.stat(path).st_mode & stat.S_IREAD:
        raise

    # convert to read/write
    os.chmod(path, stat.S_IWRITE)
    # use the original function to repeat the operation
    func(path)


def display_path(path):
    # type: (Union[str, Text]) -> str
    """Gives the display value for a given path, making it relative to cwd
    if possible."""
    path = os.path.normcase(os.path.abspath(path))
    if sys.version_info[0] == 2:
        path = path.decode(sys.getfilesystemencoding(), 'replace')
        path = path.encode(sys.getdefaultencoding(), 'replace')
    if path.startswith(os.getcwd() + os.path.sep):
        path = '.' + path[len(os.getcwd()):]
    return path


def backup_dir(dir, ext='.bak'):
    # type: (str, str) -> str
    """Figure out the name of a directory to back up the given dir to
    (adding .bak, .bak2, etc)"""
    n = 1
    extension = ext
    while os.path.exists(dir + extension):
        n += 1
        extension = ext + str(n)
    return dir + extension


def ask_path_exists(message, options):
    # type: (str, Iterable[str]) -> str
    for action in os.environ.get('PIP_EXISTS_ACTION', '').split():
        if action in options:
            return action
    return ask(message, options)


def ask(message, options):
    # type: (str, Iterable[str]) -> str
    """Ask the message interactively, with the given possible responses"""
    while 1:
        if os.environ.get('PIP_NO_INPUT'):
            raise Exception(
                'No input was expected ($PIP_NO_INPUT set); question: %s' %
                message
            )
        response = input(message)
        response = response.strip().lower()
        if response not in options:
            print(
                'Your response (%r) was not one of the expected responses: '
                '%s' % (response, ', '.join(options))
            )
        else:
            return response


<<<<<<< HEAD
def format_size(byte_count):
    if byte_count > 1000 * 1000:
        return '%.1fMB' % (byte_count / 1000.0 / 1000)
    if byte_count > 10 * 1000:
        return '%ikB' % (byte_count / 1000)
    if byte_count > 1000:
        return '%.1fkB' % (byte_count / 1000.0)

    return '%ibytes' % byte_count
=======
def format_size(bytes):
    # type: (float) -> str
    if bytes > 1000 * 1000:
        return '%.1fMB' % (bytes / 1000.0 / 1000)
    elif bytes > 10 * 1000:
        return '%ikB' % (bytes / 1000)
    elif bytes > 1000:
        return '%.1fkB' % (bytes / 1000.0)
    else:
        return '%ibytes' % bytes
>>>>>>> 5e5904e6


def is_installable_dir(path):
    # type: (str) -> bool
    """Is path is a directory containing setup.py or pyproject.toml?
    """
    if not os.path.isdir(path):
        return False
    setup_py = os.path.join(path, 'setup.py')
    if os.path.isfile(setup_py):
        return True
    pyproject_toml = os.path.join(path, 'pyproject.toml')
    if os.path.isfile(pyproject_toml):
        return True
    return False


def is_svn_page(html):
    # type: (Union[str, Text]) -> Optional[Match[Union[str, Text]]]
    """
    Returns true if the page appears to be the index page of an svn repository
    """
    return (re.search(r'<title>[^<]*Revision \d+:', html) and
            re.search(r'Powered by (?:<a[^>]*?>)?Subversion', html, re.I))


def file_contents(filename):
    # type: (str) -> Text
    with open(filename, 'rb') as fp:
        return fp.read().decode('utf-8')


def read_chunks(file, size=io.DEFAULT_BUFFER_SIZE):
    """Yield pieces of data from a file-like object until EOF."""
    while True:
        chunk = file.read(size)
        if not chunk:
            break
        yield chunk


def split_leading_dir(path):
    # type: (Union[str, Text]) -> List[Union[str, Text]]
    path = path.lstrip('/').lstrip('\\')
    if '/' in path and (('\\' in path and path.find('/') < path.find('\\')) or
                        '\\' not in path):
        return path.split('/', 1)
    if '\\' in path:
        return path.split('\\', 1)
<<<<<<< HEAD

    return path, ''
=======
    else:
        return [path, '']
>>>>>>> 5e5904e6


def has_leading_dir(paths):
    # type: (Iterable[Union[str, Text]]) -> bool
    """Returns true if all the paths have the same leading path name
    (i.e., everything is in one subdirectory in an archive)"""
    common_prefix = None
    for path in paths:
        prefix, rest = split_leading_dir(path)
        if not prefix:
            return False

        if common_prefix is None:
            common_prefix = prefix
        elif prefix != common_prefix:
            return False
    return True


def normalize_path(path, resolve_symlinks=True):
    # type: (str, bool) -> str
    """
    Convert a path to its canonical, case-normalized, absolute version.

    """
    path = expanduser(path)
    if resolve_symlinks:
        path = os.path.realpath(path)
    else:
        path = os.path.abspath(path)
    return os.path.normcase(path)


def splitext(path):
    # type: (str) -> Tuple[str, str]
    """Like os.path.splitext, but take off .tar too"""
    base, ext = posixpath.splitext(path)
    if base.lower().endswith('.tar'):
        ext = base[-4:] + ext
        base = base[:-4]
    return base, ext


def renames(old, new):
    # type: (str, str) -> None
    """Like os.renames(), but handles renaming across devices."""
    # Implementation borrowed from os.renames().
    head, tail = os.path.split(new)
    if head and tail and not os.path.exists(head):
        os.makedirs(head)

    shutil.move(old, new)

    head, tail = os.path.split(old)
    if head and tail:
        try:
            os.removedirs(head)
        except OSError:
            pass


def is_local(path):
    # type: (str) -> bool
    """
    Return True if path is within sys.prefix, if we're running in a virtualenv.

    If we're not in a virtualenv, all paths are considered "local."

    """
    if not running_under_virtualenv():
        return True
    return normalize_path(path).startswith(normalize_path(sys.prefix))


def dist_is_local(dist):
    # type: (Distribution) -> bool
    """
    Return True if given Distribution object is installed locally
    (i.e. within current virtualenv).

    Always True if we're not in a virtualenv.

    """
    return is_local(dist_location(dist))


def dist_in_usersite(dist):
    # type: (Distribution) -> bool
    """
    Return True if given Distribution is installed in user site.
    """
    norm_path = normalize_path(dist_location(dist))
    return norm_path.startswith(normalize_path(user_site))


def dist_in_site_packages(dist):
    # type: (Distribution) -> bool
    """
    Return True if given Distribution is installed in
    sysconfig.get_python_lib().
    """
    return normalize_path(
        dist_location(dist)
    ).startswith(normalize_path(site_packages))


def dist_is_editable(dist):
    # type: (Distribution) -> bool
    """
    Return True if given Distribution is an editable install.
    """
    for path_item in sys.path:
        egg_link = os.path.join(path_item, dist.project_name + '.egg-link')
        if os.path.isfile(egg_link):
            return True
    return False


def get_installed_distributions(local_only=True,
                                skip=stdlib_pkgs,
                                include_editables=True,
                                editables_only=False,
                                user_only=False):
    # type: (bool, Container[str], bool, bool, bool) -> List[Distribution]
    """
    Return a list of installed Distribution objects.

    If ``local_only`` is True (default), only return installations
    local to the current virtualenv, if in a virtualenv.

    ``skip`` argument is an iterable of lower-case project names to
    ignore; defaults to stdlib_pkgs

    If ``include_editables`` is False, don't report editables.

    If ``editables_only`` is True , only report editables.

    If ``user_only`` is True , only report installations in the user
    site directory.

    """
    if local_only:
        local_test = dist_is_local
    else:
        def local_test(d):
            return True

    if include_editables:
        def editable_test(d):
            return True
    else:
        def editable_test(d):
            return not dist_is_editable(d)

    if editables_only:
        def editables_only_test(d):
            return dist_is_editable(d)
    else:
        def editables_only_test(d):
            return True

    if user_only:
        user_test = dist_in_usersite
    else:
        def user_test(d):
            return True

    # because of pkg_resources vendoring, mypy cannot find stub in typeshed
    return [d for d in pkg_resources.working_set  # type: ignore
            if local_test(d) and
            d.key not in skip and
            editable_test(d) and
            editables_only_test(d) and
            user_test(d)
            ]


def egg_link_path(dist):
    # type: (Distribution) -> Optional[str]
    """
    Return the path for the .egg-link file if it exists, otherwise, None.

    There's 3 scenarios:
    1) not in a virtualenv
       try to find in site.USER_SITE, then site_packages
    2) in a no-global virtualenv
       try to find in site_packages
    3) in a yes-global virtualenv
       try to find in site_packages, then site.USER_SITE
       (don't look in global location)

    For #1 and #3, there could be odd cases, where there's an egg-link in 2
    locations.

    This method will just return the first one found.
    """
    sites = []
    if running_under_virtualenv():
        if virtualenv_no_global():
            sites.append(site_packages)
        else:
            sites.append(site_packages)
            if user_site:
                sites.append(user_site)
    else:
        if user_site:
            sites.append(user_site)
        sites.append(site_packages)

    for site in sites:
        egglink = os.path.join(site, dist.project_name) + '.egg-link'
        if os.path.isfile(egglink):
            return egglink
    return None

    return None


def dist_location(dist):
    # type: (Distribution) -> str
    """
    Get the site-packages location of this distribution. Generally
    this is dist.location, except in the case of develop-installed
    packages, where dist.location is the source code location, and we
    want to know where the egg-link file is.

    """
    egg_link = egg_link_path(dist)
    if egg_link:
        return egg_link
    return dist.location


def current_umask():
    """Get the current umask which involves having to set it temporarily."""
    mask = os.umask(0)
    os.umask(mask)
    return mask


def unzip_file(filename, location, flatten=True):
    # type: (str, str, bool) -> None
    """
    Unzip the file (with path `filename`) to the destination `location`.  All
    files are written based on system defaults and umask (i.e. permissions are
    not preserved), except that regular file members with any execute
    permissions (user, group, or world) have "chmod +x" applied after being
    written. Note that for windows, any execute changes using os.chmod are
    no-ops per the python docs.
    """
    ensure_dir(location)
    zipfp = open(filename, 'rb')
    try:
        zip = zipfile.ZipFile(zipfp, allowZip64=True)
        leading = has_leading_dir(zip.namelist()) and flatten
        for info in zip.infolist():
            name = info.filename
            fn = name
            if leading:
                fn = split_leading_dir(name)[1]
            fn = os.path.join(location, fn)
            dir = os.path.dirname(fn)
            if fn.endswith('/') or fn.endswith('\\'):
                # A directory
                ensure_dir(fn)
            else:
                ensure_dir(dir)
                # Don't use read() to avoid allocating an arbitrarily large
                # chunk of memory for the file's content
                fp = zip.open(name)
                try:
                    with open(fn, 'wb') as destfp:
                        shutil.copyfileobj(fp, destfp)
                finally:
                    fp.close()
                    mode = info.external_attr >> 16
                    # if mode and regular file and any execute permissions for
                    # user/group/world?
                    if mode and stat.S_ISREG(mode) and mode & 0o111:
                        # make dest file have execute for user/group/world
                        # (chmod +x) no-op on windows per python docs
                        os.chmod(fn, (0o777 - current_umask() | 0o111))
    finally:
        zipfp.close()


def untar_file(filename, location):
    # type: (str, str) -> None
    """
    Untar the file (with path `filename`) to the destination `location`.
    All files are written based on system defaults and umask (i.e. permissions
    are not preserved), except that regular file members with any execute
    permissions (user, group, or world) have "chmod +x" applied after being
    written.  Note that for windows, any execute changes using os.chmod are
    no-ops per the python docs.
    """
    ensure_dir(location)
    if filename.lower().endswith('.gz') or filename.lower().endswith('.tgz'):
        mode = 'r:gz'
    elif filename.lower().endswith(BZ2_EXTENSIONS):
        mode = 'r:bz2'
    elif filename.lower().endswith(XZ_EXTENSIONS):
        mode = 'r:xz'
    elif filename.lower().endswith('.tar'):
        mode = 'r'
    else:
        logger.warning(
            'Cannot determine compression type for file %s', filename,
        )
        mode = 'r:*'
    tar = tarfile.open(filename, mode)
    try:
        leading = has_leading_dir([
            member.name for member in tar.getmembers()
        ])
        for member in tar.getmembers():
            fn = member.name
            if leading:
                # https://github.com/python/mypy/issues/1174
                fn = split_leading_dir(fn)[1]  # type: ignore
            path = os.path.join(location, fn)
            if member.isdir():
                ensure_dir(path)
            elif member.issym():
                try:
                    # https://github.com/python/typeshed/issues/2673
                    tar._extract_member(member, path)  # type: ignore
                except Exception as exc:
                    # Some corrupt tar files seem to produce this
                    # (specifically bad symlinks)
                    logger.warning(
                        'In the tar file %s the member %s is invalid: %s',
                        filename, member.name, exc,
                    )
                    continue
            else:
                try:
                    fp = tar.extractfile(member)
                except (KeyError, AttributeError) as exc:
                    # Some corrupt tar files seem to produce this
                    # (specifically bad symlinks)
                    logger.warning(
                        'In the tar file %s the member %s is invalid: %s',
                        filename, member.name, exc,
                    )
                    continue
                ensure_dir(os.path.dirname(path))
                with open(path, 'wb') as destfp:
                    shutil.copyfileobj(fp, destfp)
                fp.close()
                # Update the timestamp (useful for cython compiled files)
                # https://github.com/python/typeshed/issues/2673
                tar.utime(member, path)  # type: ignore
                # member have any execute permissions for user/group/world?
                if member.mode & 0o111:
                    # make dest file have execute for user/group/world
                    # no-op on windows per python docs
                    os.chmod(path, (0o777 - current_umask() | 0o111))
    finally:
        tar.close()


def unpack_file(
    filename,  # type: str
    location,  # type: str
    content_type,  # type: Optional[str]
    link  # type: Optional[Link]
):
    # type: (...) -> None
    filename = os.path.realpath(filename)
    if (content_type == 'application/zip' or
            filename.lower().endswith(ZIP_EXTENSIONS) or
            zipfile.is_zipfile(filename)):
        unzip_file(
            filename,
            location,
            flatten=not filename.endswith('.whl')
        )
    elif (content_type == 'application/x-gzip' or
            tarfile.is_tarfile(filename) or
            filename.lower().endswith(
                TAR_EXTENSIONS + BZ2_EXTENSIONS + XZ_EXTENSIONS)):
        untar_file(filename, location)
    elif (content_type and content_type.startswith('text/html') and
            is_svn_page(file_contents(filename))):
        # We don't really care about this
        from pip._internal.vcs.subversion import Subversion
        Subversion('svn+' + link.url).unpack(location)
    else:
        # FIXME: handle?
        # FIXME: magic signatures?
        logger.critical(
            'Cannot unpack file %s (downloaded from %s, content-type: %s); '
            'cannot detect archive format',
            filename, location, content_type,
        )
        raise InstallationError(
            'Cannot determine archive format of %s' % location
        )


def call_subprocess(
    cmd,  # type: List[str]
    show_stdout=True,  # type: bool
    cwd=None,  # type: Optional[str]
    on_returncode='raise',  # type: str
    command_desc=None,  # type: Optional[str]
    extra_environ=None,  # type: Optional[Mapping[str, Any]]
    unset_environ=None,  # type: Optional[Iterable[str]]
    spinner=None  # type: Optional[SpinnerInterface]
):
    # type: (...) -> Optional[Text]
    """
    Args:
      unset_environ: an iterable of environment variable names to unset
        prior to calling subprocess.Popen().
    """
    if unset_environ is None:
        unset_environ = []
    # This function's handling of subprocess output is confusing and I
    # previously broke it terribly, so as penance I will write a long comment
    # explaining things.
    #
    # The obvious thing that affects output is the show_stdout=
    # kwarg. show_stdout=True means, let the subprocess write directly to our
    # stdout. Even though it is nominally the default, it is almost never used
    # inside pip (and should not be used in new code without a very good
    # reason); as of 2016-02-22 it is only used in a few places inside the VCS
    # wrapper code. Ideally we should get rid of it entirely, because it
    # creates a lot of complexity here for a rarely used feature.
    #
    # Most places in pip set show_stdout=False. What this means is:
    # - We connect the child stdout to a pipe, which we read.
    # - By default, we hide the output but show a spinner -- unless the
    #   subprocess exits with an error, in which case we show the output.
    # - If the --verbose option was passed (= loglevel is DEBUG), then we show
    #   the output unconditionally. (But in this case we don't want to show
    #   the output a second time if it turns out that there was an error.)
    #
    # stderr is always merged with stdout (even if show_stdout=True).
    if show_stdout:
        stdout = None
    else:
        stdout = subprocess.PIPE
    if command_desc is None:
        cmd_parts = []
        for part in cmd:
            if ' ' in part or '\n' in part or '"' in part or "'" in part:
                part = '"%s"' % part.replace('"', '\\"')
            cmd_parts.append(part)
        command_desc = ' '.join(cmd_parts)
    logger.debug("Running command %s", command_desc)
    env = os.environ.copy()
    if extra_environ:
        env.update(extra_environ)
    for name in unset_environ:
        env.pop(name, None)
    try:
        proc = subprocess.Popen(
            cmd, stderr=subprocess.STDOUT, stdin=subprocess.PIPE,
            stdout=stdout, cwd=cwd, env=env,
        )
        proc.stdin.close()
    except Exception as exc:
        logger.critical(
            "Error %s while executing command %s", exc, command_desc,
        )
        raise
    all_output = []
    if stdout is not None:
        while True:
            line = console_to_str(proc.stdout.readline())
            if not line:
                break
            line = line.rstrip()
            all_output.append(line + '\n')
            if logger.getEffectiveLevel() <= std_logging.DEBUG:
                # Show the line immediately
                logger.debug(line)
            else:
                # Update the spinner
                if spinner is not None:
                    spinner.spin()
    try:
        proc.wait()
    finally:
        if proc.stdout:
            proc.stdout.close()
    if spinner is not None:
        if proc.returncode:
            spinner.finish("error")
        else:
            spinner.finish("done")
    if proc.returncode:
        if on_returncode == 'raise':
            if (logger.getEffectiveLevel() > std_logging.DEBUG and
                    not show_stdout):
                logger.info(
                    'Complete output from command %s:', command_desc,
                )
                logger.info(
                    ''.join(all_output) +
                    '\n----------------------------------------'
                )
            raise InstallationError(
                'Command "%s" failed with error code %s in %s'
                % (command_desc, proc.returncode, cwd))
        elif on_returncode == 'warn':
            logger.warning(
                'Command "%s" had error code %s in %s',
                command_desc, proc.returncode, cwd,
            )
        elif on_returncode == 'ignore':
            pass
        else:
            raise ValueError('Invalid value: on_returncode=%s' %
                             repr(on_returncode))
    if not show_stdout:
        return ''.join(all_output)
    return None


def read_text_file(filename):
    # type: (str) -> str
    """Return the contents of *filename*.

    Try to decode the file contents with utf-8, the preferred system encoding
    (e.g., cp1252 on some Windows machines), and latin1, in that order.
    Decoding a byte string with latin1 will never raise an error. In the worst
    case, the returned string will contain some garbage characters.

    """
    with open(filename, 'rb') as fp:
        data = fp.read()

    encodings = ['utf-8', locale.getpreferredencoding(False), 'latin1']
    for enc in encodings:
        try:
            # https://github.com/python/mypy/issues/1174
            data = data.decode(enc)  # type: ignore
        except UnicodeDecodeError:
            continue
        break

    assert not isinstance(data, bytes)  # Latin1 should have worked.
    return data


def _make_build_dir(build_dir):
    os.makedirs(build_dir)
    write_delete_marker_file(build_dir)


class FakeFile(object):
    """Wrap a list of lines in an object with readline() to make
    ConfigParser happy."""
    def __init__(self, lines):
        self._gen = (l for l in lines)

    def readline(self):
        try:
            try:
                return next(self._gen)
            except NameError:
                return self._gen.next()
        except StopIteration:
            return ''

    def __iter__(self):
        return self._gen


class StreamWrapper(StringIO):

    @classmethod
    def from_stream(cls, orig_stream):
        cls.orig_stream = orig_stream
        return cls()

    # compileall.compile_dir() needs stdout.encoding to print to stdout
    @property
    def encoding(self):
        return self.orig_stream.encoding


@contextlib.contextmanager
def captured_output(stream_name):
    """Return a context manager used by captured_stdout/stdin/stderr
    that temporarily replaces the sys stream *stream_name* with a StringIO.

    Taken from Lib/support/__init__.py in the CPython repo.
    """
    orig_stdout = getattr(sys, stream_name)
    setattr(sys, stream_name, StreamWrapper.from_stream(orig_stdout))
    try:
        yield getattr(sys, stream_name)
    finally:
        setattr(sys, stream_name, orig_stdout)


def captured_stdout():
    """Capture the output of sys.stdout:

       with captured_stdout() as stdout:
           print('hello')
       self.assertEqual(stdout.getvalue(), 'hello\n')

    Taken from Lib/support/__init__.py in the CPython repo.
    """
    return captured_output('stdout')


class cached_property(object):
    """A property that is only computed once per instance and then replaces
       itself with an ordinary attribute. Deleting the attribute resets the
       property.

       Source: https://github.com/bottlepy/bottle/blob/0.11.5/bottle.py#L175
    """

    def __init__(self, func):
        self.__doc__ = getattr(func, '__doc__')
        self.func = func

    def __get__(self, obj, cls):
        if obj is None:
            # We're being accessed from the class itself, not from an object
            return self
        value = obj.__dict__[self.func.__name__] = self.func(obj)
        return value


def get_installed_version(dist_name, working_set=None):
    """Get the installed version of dist_name avoiding pkg_resources cache"""
    # Create a requirement that we'll look for inside of setuptools.
    req = pkg_resources.Requirement.parse(dist_name)

    if working_set is None:
        # We want to avoid having this cached, so we need to construct a new
        # working set each time.
        working_set = pkg_resources.WorkingSet()

    # Get the installed distribution from our working set
    dist = working_set.find(req)

    # Check to see if we got an installed distribution or not, if we did
    # we want to return it's version.
    return dist.version if dist else None


def consume(iterator):
    """Consume an iterable at C speed."""
    deque(iterator, maxlen=0)


# Simulates an enum
def enum(*sequential, **named):
    enums = dict(zip(sequential, range(len(sequential))), **named)
    reverse = {value: key for key, value in enums.items()}
    enums['reverse_mapping'] = reverse
    return type('Enum', (), enums)


def make_vcs_requirement_url(repo_url, rev, project_name, subdir=None):
    """
    Return the URL for a VCS requirement.

    Args:
      repo_url: the remote VCS url, with any needed VCS prefix (e.g. "git+").
      project_name: the (unescaped) project name.
    """
    egg_project_name = pkg_resources.to_filename(project_name)
    req = '{}@{}#egg={}'.format(repo_url, rev, egg_project_name)
    if subdir:
        req += '&subdirectory={}'.format(subdir)

    return req


def split_auth_from_netloc(netloc):
    """
    Parse out and remove the auth information from a netloc.

    Returns: (netloc, (username, password)).
    """
    if '@' not in netloc:
        return netloc, (None, None)

    # Split from the right because that's how urllib.parse.urlsplit()
    # behaves if more than one @ is present (which can be checked using
    # the password attribute of urlsplit()'s return value).
    auth, netloc = netloc.rsplit('@', 1)
    if ':' in auth:
        # Split from the left because that's how urllib.parse.urlsplit()
        # behaves if more than one : is present (which again can be checked
        # using the password attribute of the return value)
        user_pass = auth.split(':', 1)
    else:
        user_pass = auth, None

    user_pass = tuple(
        None if x is None else urllib_unquote(x) for x in user_pass
    )

    return netloc, user_pass


def redact_netloc(netloc):
    # type: (str) -> str
    """
    Replace the password in a netloc with "****", if it exists.

    For example, "user:pass@example.com" returns "user:****@example.com".
    """
    netloc, (user, password) = split_auth_from_netloc(netloc)
    if user is None:
        return netloc
    password = '' if password is None else ':****'
    return '{user}{password}@{netloc}'.format(user=urllib_parse.quote(user),
                                              password=password,
                                              netloc=netloc)


def _transform_url(url, transform_netloc):
    purl = urllib_parse.urlsplit(url)
    netloc = transform_netloc(purl.netloc)
    # stripped url
    url_pieces = (
        purl.scheme, netloc, purl.path, purl.query, purl.fragment
    )
    surl = urllib_parse.urlunsplit(url_pieces)
    return surl


def _get_netloc(netloc):
    return split_auth_from_netloc(netloc)[0]


def remove_auth_from_url(url):
    # type: (str) -> str
    # Return a copy of url with 'username:password@' removed.
    # username/pass params are passed to subversion through flags
    # and are not recognized in the url.
    return _transform_url(url, _get_netloc)


def redact_password_from_url(url):
    # type: (str) -> str
    """Replace the password in a given url with ****."""
    return _transform_url(url, redact_netloc)


def protect_pip_from_modification_on_windows(modifying_pip):
    """Protection of pip.exe from modification on Windows

    On Windows, any operation modifying pip should be run as:
        python -m pip ...
    """
    pip_names = [
        "pip.exe",
        "pip{}.exe".format(sys.version_info[0]),
        "pip{}.{}.exe".format(*sys.version_info[:2])
    ]

    # See https://github.com/pypa/pip/issues/1299 for more discussion
    should_show_use_python_msg = (
        modifying_pip and
        WINDOWS and
        os.path.basename(sys.argv[0]) in pip_names
    )

    if should_show_use_python_msg:
        new_command = [
            sys.executable, "-m", "pip"
        ] + sys.argv[1:]
        raise CommandError(
            'To modify pip, please run the following command:\n{}'
            .format(" ".join(new_command))
        )<|MERGE_RESOLUTION|>--- conflicted
+++ resolved
@@ -186,8 +186,8 @@
             return response
 
 
-<<<<<<< HEAD
 def format_size(byte_count):
+    # type: (float) -> str
     if byte_count > 1000 * 1000:
         return '%.1fMB' % (byte_count / 1000.0 / 1000)
     if byte_count > 10 * 1000:
@@ -196,18 +196,6 @@
         return '%.1fkB' % (byte_count / 1000.0)
 
     return '%ibytes' % byte_count
-=======
-def format_size(bytes):
-    # type: (float) -> str
-    if bytes > 1000 * 1000:
-        return '%.1fMB' % (bytes / 1000.0 / 1000)
-    elif bytes > 10 * 1000:
-        return '%ikB' % (bytes / 1000)
-    elif bytes > 1000:
-        return '%.1fkB' % (bytes / 1000.0)
-    else:
-        return '%ibytes' % bytes
->>>>>>> 5e5904e6
 
 
 def is_installable_dir(path):
@@ -257,13 +245,7 @@
         return path.split('/', 1)
     if '\\' in path:
         return path.split('\\', 1)
-<<<<<<< HEAD
-
-    return path, ''
-=======
-    else:
-        return [path, '']
->>>>>>> 5e5904e6
+    return [path, '']
 
 
 def has_leading_dir(paths):
