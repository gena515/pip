from typing import Optional

from pip._internal.models.direct_url import ArchiveInfo, DirectUrl, DirInfo, VcsInfo
from pip._internal.models.link import Link
from pip._internal.vcs import vcs


def direct_url_as_pep440_direct_reference(direct_url: DirectUrl, name: str) -> str:
    """Convert a DirectUrl to a pip requirement string."""
    direct_url.validate()  # if invalid, this is a pip bug
    requirement = name + " @ "
    fragments = []
    if isinstance(direct_url.info, VcsInfo):
        requirement += "{}+{}@{}".format(
            direct_url.info.vcs, direct_url.url, direct_url.info.commit_id
        )
    elif isinstance(direct_url.info, ArchiveInfo):
        requirement += direct_url.url
        if direct_url.info.hash:
            fragments.append(direct_url.info.hash)
    else:
        assert isinstance(direct_url.info, DirInfo)
        requirement += direct_url.url
    if direct_url.subdirectory:
        fragments.append("subdirectory=" + direct_url.subdirectory)
    if fragments:
        requirement += "#" + "&".join(fragments)
    return requirement


def direct_url_from_link(
    link: Link, source_dir: Optional[str] = None, link_is_in_wheel_cache: bool = False
) -> DirectUrl:
    if link.is_vcs:
        vcs_backend = vcs.get_backend_for_scheme(link.scheme)
        assert vcs_backend
        url, requested_revision, _ = vcs_backend.get_url_rev_and_auth(
            link.url_without_fragment
        )
        # For VCS links, we need to find out and add commit_id.
        if link_is_in_wheel_cache:
            # If the requested VCS link corresponds to a cached
            # wheel, it means the requested revision was an
            # immutable commit hash, otherwise it would not have
            # been cached. In that case we don't have a source_dir
            # with the VCS checkout.
            assert requested_revision
            commit_id = requested_revision
        else:
            # If the wheel was not in cache, it means we have
            # had to checkout from VCS to build and we have a source_dir
            # which we can inspect to find out the commit id.
            assert source_dir
            commit_id = vcs_backend.get_revision(source_dir)
        return DirectUrl(
            url=url,
            info=VcsInfo(
                vcs=vcs_backend.name,
                commit_id=commit_id,
                requested_revision=requested_revision,
            ),
            subdirectory=link.subdirectory_fragment,
        )
    elif link.is_existing_dir():
        return DirectUrl(
            url=link.url_without_fragment,
            info=DirInfo(),
            subdirectory=link.subdirectory_fragment,
        )
    else:
        hash = None
        hash_name = link.hash_name
        if hash_name:
            hash = f"{hash_name}={link.hash}"
        return DirectUrl(
            url=link.url_without_fragment,
            info=ArchiveInfo(hash=hash),
            subdirectory=link.subdirectory_fragment,
<<<<<<< HEAD
        )


def dist_get_direct_url(dist: Distribution) -> Optional[DirectUrl]:
    """Obtain a DirectUrl from a pkg_resource.Distribution.

    Returns None if the distribution has no `direct_url.json` metadata,
    or if `direct_url.json` is invalid.
    """
    if not dist.has_metadata(DIRECT_URL_METADATA_NAME):
        return None
    try:
        return DirectUrl.from_json(dist.get_metadata(DIRECT_URL_METADATA_NAME))
    except (
        DirectUrlValidationError,
        json.JSONDecodeError,
        UnicodeDecodeError,
    ) as e:
        logger.warning(
            "Error parsing %s for %s: %s",
            DIRECT_URL_METADATA_NAME,
            dist.project_name,
            e,
        )
        return None
=======
        )
>>>>>>> 282005a3
<|MERGE_RESOLUTION|>--- conflicted
+++ resolved
@@ -76,32 +76,4 @@
             url=link.url_without_fragment,
             info=ArchiveInfo(hash=hash),
             subdirectory=link.subdirectory_fragment,
-<<<<<<< HEAD
-        )
-
-
-def dist_get_direct_url(dist: Distribution) -> Optional[DirectUrl]:
-    """Obtain a DirectUrl from a pkg_resource.Distribution.
-
-    Returns None if the distribution has no `direct_url.json` metadata,
-    or if `direct_url.json` is invalid.
-    """
-    if not dist.has_metadata(DIRECT_URL_METADATA_NAME):
-        return None
-    try:
-        return DirectUrl.from_json(dist.get_metadata(DIRECT_URL_METADATA_NAME))
-    except (
-        DirectUrlValidationError,
-        json.JSONDecodeError,
-        UnicodeDecodeError,
-    ) as e:
-        logger.warning(
-            "Error parsing %s for %s: %s",
-            DIRECT_URL_METADATA_NAME,
-            dist.project_name,
-            e,
-        )
-        return None
-=======
-        )
->>>>>>> 282005a3
+        )