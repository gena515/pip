--- conflicted
+++ resolved
@@ -155,17 +155,9 @@
     # NOTE: setting user or home has the side-effect of creating the home dir
     # or user base for installations during finalize_options()
     # ideally, we'd prefer a scheme class that has no side-effects.
-<<<<<<< HEAD
     assert not (user and prefix), "user={0} prefix={1}".format(user, prefix)
     assert not (home and prefix), "home={0} prefix={1}".format(home, prefix)
     assert not (home and user), "home={0} user={1}".format(home, user)
-    if user or home:
-=======
-    assert not (user and prefix), "user={} prefix={}".format(user, prefix)
-    i.user = user or i.user
-    if user:
->>>>>>> 62b03f2a
-        i.prefix = ""
     i.user = user or i.user
     i.prefix = prefix or i.prefix
     i.home = home or i.home
