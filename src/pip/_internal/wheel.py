"""
Support for installing and building the "wheel" binary package format.
"""

# The following comment should be removed at some point in the future.
# mypy: strict-optional=False
# mypy: disallow-untyped-defs=False

from __future__ import absolute_import

import collections
import compileall
import csv
import hashlib
import logging
import os.path
import re
import shutil
import stat
import sys
import warnings
from base64 import urlsafe_b64encode
from email.parser import Parser

from pip._vendor import pkg_resources
from pip._vendor.distlib.scripts import ScriptMaker
from pip._vendor.distlib.util import get_export_entry
from pip._vendor.packaging.utils import canonicalize_name
from pip._vendor.six import StringIO

from pip._internal import pep425tags
from pip._internal.exceptions import (
    InstallationError,
    InvalidWheelFilename,
    UnsupportedWheel,
)
from pip._internal.locations import distutils_scheme, get_major_minor_version
from pip._internal.models.link import Link
from pip._internal.utils.logging import indent_log
from pip._internal.utils.marker_files import has_delete_marker_file
from pip._internal.utils.misc import captured_stdout, ensure_dir, read_chunks
from pip._internal.utils.setuptools_build import make_setuptools_shim_args
from pip._internal.utils.subprocess import (
    LOG_DIVIDER,
    call_subprocess,
    format_command_args,
    runner_with_spinner_message,
)
from pip._internal.utils.temp_dir import TempDirectory
from pip._internal.utils.typing import MYPY_CHECK_RUNNING
from pip._internal.utils.ui import open_spinner
from pip._internal.utils.unpacking import unpack_file
from pip._internal.utils.urls import path_to_url

if MYPY_CHECK_RUNNING:
    from typing import (
        Dict, List, Optional, Sequence, Mapping, Tuple, IO, Text, Any,
<<<<<<< HEAD
        Iterable, Callable, Union,
=======
        Iterable, Callable, Set,
>>>>>>> 7dc7b816
    )
    from pip._vendor.packaging.requirements import Requirement
    from pip._internal.req.req_install import InstallRequirement
    from pip._internal.operations.prepare import (
        RequirementPreparer
    )
    from pip._internal.cache import WheelCache
    from pip._internal.pep425tags import Pep425Tag

    InstalledCSVRow = Tuple[str, ...]

    BinaryAllowedPredicate = Callable[[InstallRequirement], bool]


VERSION_COMPATIBLE = (1, 0)


logger = logging.getLogger(__name__)


def normpath(src, p):
    return os.path.relpath(src, p).replace(os.path.sep, '/')


def hash_file(path, blocksize=1 << 20):
    # type: (str, int) -> Tuple[Any, int]
    """Return (hash, length) for path using hashlib.sha256()"""
    h = hashlib.sha256()
    length = 0
    with open(path, 'rb') as f:
        for block in read_chunks(f, size=blocksize):
            length += len(block)
            h.update(block)
    return (h, length)  # type: ignore


def rehash(path, blocksize=1 << 20):
    # type: (str, int) -> Tuple[str, str]
    """Return (encoded_digest, length) for path using hashlib.sha256()"""
    h, length = hash_file(path, blocksize)
    digest = 'sha256=' + urlsafe_b64encode(
        h.digest()
    ).decode('latin1').rstrip('=')
    # unicode/str python2 issues
    return (digest, str(length))  # type: ignore


def open_for_csv(name, mode):
    # type: (str, Text) -> IO
    if sys.version_info[0] < 3:
        nl = {}  # type: Dict[str, Any]
        bin = 'b'
    else:
        nl = {'newline': ''}  # type: Dict[str, Any]
        bin = ''
    return open(name, mode + bin, **nl)


def replace_python_tag(wheelname, new_tag):
    # type: (str, str) -> str
    """Replace the Python tag in a wheel file name with a new value.
    """
    parts = wheelname.split('-')
    parts[-3] = new_tag
    return '-'.join(parts)


def fix_script(path):
    # type: (str) -> Optional[bool]
    """Replace #!python with #!/path/to/python
    Return True if file was changed."""
    # XXX RECORD hashes will need to be updated
    if os.path.isfile(path):
        with open(path, 'rb') as script:
            firstline = script.readline()
            if not firstline.startswith(b'#!python'):
                return False
            exename = sys.executable.encode(sys.getfilesystemencoding())
            firstline = b'#!' + exename + os.linesep.encode("ascii")
            rest = script.read()
        with open(path, 'wb') as script:
            script.write(firstline)
            script.write(rest)
        return True
    return None


dist_info_re = re.compile(r"""^(?P<namever>(?P<name>.+?)(-(?P<ver>.+?))?)
                                \.dist-info$""", re.VERBOSE)


def root_is_purelib(name, wheeldir):
    # type: (str, str) -> bool
    """
    Return True if the extracted wheel in wheeldir should go into purelib.
    """
    name_folded = name.replace("-", "_")
    for item in os.listdir(wheeldir):
        match = dist_info_re.match(item)
        if match and match.group('name') == name_folded:
            with open(os.path.join(wheeldir, item, 'WHEEL')) as wheel:
                for line in wheel:
                    line = line.lower().rstrip()
                    if line == "root-is-purelib: true":
                        return True
    return False


def get_entrypoints(filename):
    # type: (str) -> Tuple[Dict[str, str], Dict[str, str]]
    if not os.path.exists(filename):
        return {}, {}

    # This is done because you can pass a string to entry_points wrappers which
    # means that they may or may not be valid INI files. The attempt here is to
    # strip leading and trailing whitespace in order to make them valid INI
    # files.
    with open(filename) as fp:
        data = StringIO()
        for line in fp:
            data.write(line.strip())
            data.write("\n")
        data.seek(0)

    # get the entry points and then the script names
    entry_points = pkg_resources.EntryPoint.parse_map(data)
    console = entry_points.get('console_scripts', {})
    gui = entry_points.get('gui_scripts', {})

    def _split_ep(s):
        """get the string representation of EntryPoint, remove space and split
        on '='"""
        return str(s).replace(" ", "").split("=")

    # convert the EntryPoint objects into strings with module:function
    console = dict(_split_ep(v) for v in console.values())
    gui = dict(_split_ep(v) for v in gui.values())
    return console, gui


def message_about_scripts_not_on_PATH(scripts):
    # type: (Sequence[str]) -> Optional[str]
    """Determine if any scripts are not on PATH and format a warning.

    Returns a warning message if one or more scripts are not on PATH,
    otherwise None.
    """
    if not scripts:
        return None

    # Group scripts by the path they were installed in
    grouped_by_dir = collections.defaultdict(set)  # type: Dict[str, Set[str]]
    for destfile in scripts:
        parent_dir = os.path.dirname(destfile)
        script_name = os.path.basename(destfile)
        grouped_by_dir[parent_dir].add(script_name)

    # We don't want to warn for directories that are on PATH.
    not_warn_dirs = [
        os.path.normcase(i).rstrip(os.sep) for i in
        os.environ.get("PATH", "").split(os.pathsep)
    ]
    # If an executable sits with sys.executable, we don't warn for it.
    #     This covers the case of venv invocations without activating the venv.
    not_warn_dirs.append(os.path.normcase(os.path.dirname(sys.executable)))
    warn_for = {
        parent_dir: scripts for parent_dir, scripts in grouped_by_dir.items()
        if os.path.normcase(parent_dir) not in not_warn_dirs
    }  # type: Dict[str, Set[str]]
    if not warn_for:
        return None

    # Format a message
    msg_lines = []
    for parent_dir, dir_scripts in warn_for.items():
        sorted_scripts = sorted(dir_scripts)  # type: List[str]
        if len(sorted_scripts) == 1:
            start_text = "script {} is".format(sorted_scripts[0])
        else:
            start_text = "scripts {} are".format(
                ", ".join(sorted_scripts[:-1]) + " and " + sorted_scripts[-1]
            )

        msg_lines.append(
            "The {} installed in '{}' which is not on PATH."
            .format(start_text, parent_dir)
        )

    last_line_fmt = (
        "Consider adding {} to PATH or, if you prefer "
        "to suppress this warning, use --no-warn-script-location."
    )
    if len(msg_lines) == 1:
        msg_lines.append(last_line_fmt.format("this directory"))
    else:
        msg_lines.append(last_line_fmt.format("these directories"))

    # Returns the formatted multiline message
    return "\n".join(msg_lines)


def sorted_outrows(outrows):
    # type: (Iterable[InstalledCSVRow]) -> List[InstalledCSVRow]
    """
    Return the given rows of a RECORD file in sorted order.

    Each row is a 3-tuple (path, hash, size) and corresponds to a record of
    a RECORD file (see PEP 376 and PEP 427 for details).  For the rows
    passed to this function, the size can be an integer as an int or string,
    or the empty string.
    """
    # Normally, there should only be one row per path, in which case the
    # second and third elements don't come into play when sorting.
    # However, in cases in the wild where a path might happen to occur twice,
    # we don't want the sort operation to trigger an error (but still want
    # determinism).  Since the third element can be an int or string, we
    # coerce each element to a string to avoid a TypeError in this case.
    # For additional background, see--
    # https://github.com/pypa/pip/issues/5868
    return sorted(outrows, key=lambda row: tuple(str(x) for x in row))


def get_csv_rows_for_installed(
    old_csv_rows,  # type: Iterable[List[str]]
    installed,  # type: Dict[str, str]
    changed,  # type: set
    generated,  # type: List[str]
    lib_dir,  # type: str
):
    # type: (...) -> List[InstalledCSVRow]
    """
    :param installed: A map from archive RECORD path to installation RECORD
        path.
    """
    installed_rows = []  # type: List[InstalledCSVRow]
    for row in old_csv_rows:
        if len(row) > 3:
            logger.warning(
                'RECORD line has more than three elements: {}'.format(row)
            )
        # Make a copy because we are mutating the row.
        row = list(row)
        old_path = row[0]
        new_path = installed.pop(old_path, old_path)
        row[0] = new_path
        if new_path in changed:
            digest, length = rehash(new_path)
            row[1] = digest
            row[2] = length
        installed_rows.append(tuple(row))
    for f in generated:
        digest, length = rehash(f)
        installed_rows.append((normpath(f, lib_dir), digest, str(length)))
    for f in installed:
        installed_rows.append((installed[f], '', ''))
    return installed_rows


class MissingCallableSuffix(Exception):
    pass


def _raise_for_invalid_entrypoint(specification):
    entry = get_export_entry(specification)
    if entry is not None and entry.suffix is None:
        raise MissingCallableSuffix(str(entry))


class PipScriptMaker(ScriptMaker):
    def make(self, specification, options=None):
        _raise_for_invalid_entrypoint(specification)
        return super(PipScriptMaker, self).make(specification, options)


def move_wheel_files(
    name,  # type: str
    req,  # type: Requirement
    wheeldir,  # type: str
    user=False,  # type: bool
    home=None,  # type: Optional[str]
    root=None,  # type: Optional[str]
    pycompile=True,  # type: bool
    scheme=None,  # type: Optional[Mapping[str, str]]
    isolated=False,  # type: bool
    prefix=None,  # type: Optional[str]
    warn_script_location=True  # type: bool
):
    # type: (...) -> None
    """Install a wheel"""
    # TODO: Investigate and break this up.
    # TODO: Look into moving this into a dedicated class for representing an
    #       installation.

    if not scheme:
        scheme = distutils_scheme(
            name, user=user, home=home, root=root, isolated=isolated,
            prefix=prefix,
        )

    if root_is_purelib(name, wheeldir):
        lib_dir = scheme['purelib']
    else:
        lib_dir = scheme['platlib']

    info_dir = []  # type: List[str]
    data_dirs = []
    source = wheeldir.rstrip(os.path.sep) + os.path.sep

    # Record details of the files moved
    #   installed = files copied from the wheel to the destination
    #   changed = files changed while installing (scripts #! line typically)
    #   generated = files newly generated during the install (script wrappers)
    installed = {}  # type: Dict[str, str]
    changed = set()
    generated = []  # type: List[str]

    # Compile all of the pyc files that we're going to be installing
    if pycompile:
        with captured_stdout() as stdout:
            with warnings.catch_warnings():
                warnings.filterwarnings('ignore')
                compileall.compile_dir(source, force=True, quiet=True)
        logger.debug(stdout.getvalue())

    def record_installed(srcfile, destfile, modified=False):
        """Map archive RECORD paths to installation RECORD paths."""
        oldpath = normpath(srcfile, wheeldir)
        newpath = normpath(destfile, lib_dir)
        installed[oldpath] = newpath
        if modified:
            changed.add(destfile)

    def clobber(source, dest, is_base, fixer=None, filter=None):
        ensure_dir(dest)  # common for the 'include' path

        for dir, subdirs, files in os.walk(source):
            basedir = dir[len(source):].lstrip(os.path.sep)
            destdir = os.path.join(dest, basedir)
            if is_base and basedir.split(os.path.sep, 1)[0].endswith('.data'):
                continue
            for s in subdirs:
                destsubdir = os.path.join(dest, basedir, s)
                if is_base and basedir == '' and destsubdir.endswith('.data'):
                    data_dirs.append(s)
                    continue
                elif (is_base and
                        s.endswith('.dist-info') and
                        canonicalize_name(s).startswith(
                            canonicalize_name(req.name))):
                    assert not info_dir, ('Multiple .dist-info directories: ' +
                                          destsubdir + ', ' +
                                          ', '.join(info_dir))
                    info_dir.append(destsubdir)
            for f in files:
                # Skip unwanted files
                if filter and filter(f):
                    continue
                srcfile = os.path.join(dir, f)
                destfile = os.path.join(dest, basedir, f)
                # directory creation is lazy and after the file filtering above
                # to ensure we don't install empty dirs; empty dirs can't be
                # uninstalled.
                ensure_dir(destdir)

                # copyfile (called below) truncates the destination if it
                # exists and then writes the new contents. This is fine in most
                # cases, but can cause a segfault if pip has loaded a shared
                # object (e.g. from pyopenssl through its vendored urllib3)
                # Since the shared object is mmap'd an attempt to call a
                # symbol in it will then cause a segfault. Unlinking the file
                # allows writing of new contents while allowing the process to
                # continue to use the old copy.
                if os.path.exists(destfile):
                    os.unlink(destfile)

                # We use copyfile (not move, copy, or copy2) to be extra sure
                # that we are not moving directories over (copyfile fails for
                # directories) as well as to ensure that we are not copying
                # over any metadata because we want more control over what
                # metadata we actually copy over.
                shutil.copyfile(srcfile, destfile)

                # Copy over the metadata for the file, currently this only
                # includes the atime and mtime.
                st = os.stat(srcfile)
                if hasattr(os, "utime"):
                    os.utime(destfile, (st.st_atime, st.st_mtime))

                # If our file is executable, then make our destination file
                # executable.
                if os.access(srcfile, os.X_OK):
                    st = os.stat(srcfile)
                    permissions = (
                        st.st_mode | stat.S_IXUSR | stat.S_IXGRP | stat.S_IXOTH
                    )
                    os.chmod(destfile, permissions)

                changed = False
                if fixer:
                    changed = fixer(destfile)
                record_installed(srcfile, destfile, changed)

    clobber(source, lib_dir, True)

    assert info_dir, "%s .dist-info directory not found" % req

    # Get the defined entry points
    ep_file = os.path.join(info_dir[0], 'entry_points.txt')
    console, gui = get_entrypoints(ep_file)

    def is_entrypoint_wrapper(name):
        # EP, EP.exe and EP-script.py are scripts generated for
        # entry point EP by setuptools
        if name.lower().endswith('.exe'):
            matchname = name[:-4]
        elif name.lower().endswith('-script.py'):
            matchname = name[:-10]
        elif name.lower().endswith(".pya"):
            matchname = name[:-4]
        else:
            matchname = name
        # Ignore setuptools-generated scripts
        return (matchname in console or matchname in gui)

    for datadir in data_dirs:
        fixer = None
        filter = None
        for subdir in os.listdir(os.path.join(wheeldir, datadir)):
            fixer = None
            if subdir == 'scripts':
                fixer = fix_script
                filter = is_entrypoint_wrapper
            source = os.path.join(wheeldir, datadir, subdir)
            dest = scheme[subdir]
            clobber(source, dest, False, fixer=fixer, filter=filter)

    maker = PipScriptMaker(None, scheme['scripts'])

    # Ensure old scripts are overwritten.
    # See https://github.com/pypa/pip/issues/1800
    maker.clobber = True

    # Ensure we don't generate any variants for scripts because this is almost
    # never what somebody wants.
    # See https://bitbucket.org/pypa/distlib/issue/35/
    maker.variants = {''}

    # This is required because otherwise distlib creates scripts that are not
    # executable.
    # See https://bitbucket.org/pypa/distlib/issue/32/
    maker.set_mode = True

    scripts_to_generate = []

    # Special case pip and setuptools to generate versioned wrappers
    #
    # The issue is that some projects (specifically, pip and setuptools) use
    # code in setup.py to create "versioned" entry points - pip2.7 on Python
    # 2.7, pip3.3 on Python 3.3, etc. But these entry points are baked into
    # the wheel metadata at build time, and so if the wheel is installed with
    # a *different* version of Python the entry points will be wrong. The
    # correct fix for this is to enhance the metadata to be able to describe
    # such versioned entry points, but that won't happen till Metadata 2.0 is
    # available.
    # In the meantime, projects using versioned entry points will either have
    # incorrect versioned entry points, or they will not be able to distribute
    # "universal" wheels (i.e., they will need a wheel per Python version).
    #
    # Because setuptools and pip are bundled with _ensurepip and virtualenv,
    # we need to use universal wheels. So, as a stopgap until Metadata 2.0, we
    # override the versioned entry points in the wheel and generate the
    # correct ones. This code is purely a short-term measure until Metadata 2.0
    # is available.
    #
    # To add the level of hack in this section of code, in order to support
    # ensurepip this code will look for an ``ENSUREPIP_OPTIONS`` environment
    # variable which will control which version scripts get installed.
    #
    # ENSUREPIP_OPTIONS=altinstall
    #   - Only pipX.Y and easy_install-X.Y will be generated and installed
    # ENSUREPIP_OPTIONS=install
    #   - pipX.Y, pipX, easy_install-X.Y will be generated and installed. Note
    #     that this option is technically if ENSUREPIP_OPTIONS is set and is
    #     not altinstall
    # DEFAULT
    #   - The default behavior is to install pip, pipX, pipX.Y, easy_install
    #     and easy_install-X.Y.
    pip_script = console.pop('pip', None)
    if pip_script:
        if "ENSUREPIP_OPTIONS" not in os.environ:
            scripts_to_generate.append('pip = ' + pip_script)

        if os.environ.get("ENSUREPIP_OPTIONS", "") != "altinstall":
            scripts_to_generate.append(
                'pip%s = %s' % (sys.version_info[0], pip_script)
            )

        scripts_to_generate.append(
            'pip%s = %s' % (get_major_minor_version(), pip_script)
        )
        # Delete any other versioned pip entry points
        pip_ep = [k for k in console if re.match(r'pip(\d(\.\d)?)?$', k)]
        for k in pip_ep:
            del console[k]
    easy_install_script = console.pop('easy_install', None)
    if easy_install_script:
        if "ENSUREPIP_OPTIONS" not in os.environ:
            scripts_to_generate.append(
                'easy_install = ' + easy_install_script
            )

        scripts_to_generate.append(
            'easy_install-%s = %s' % (
                get_major_minor_version(), easy_install_script
            )
        )
        # Delete any other versioned easy_install entry points
        easy_install_ep = [
            k for k in console if re.match(r'easy_install(-\d\.\d)?$', k)
        ]
        for k in easy_install_ep:
            del console[k]

    # Generate the console and GUI entry points specified in the wheel
    scripts_to_generate.extend(
        '%s = %s' % kv for kv in console.items()
    )

    gui_scripts_to_generate = [
        '%s = %s' % kv for kv in gui.items()
    ]

    generated_console_scripts = []  # type: List[str]

    try:
        generated_console_scripts = maker.make_multiple(scripts_to_generate)
        generated.extend(generated_console_scripts)

        generated.extend(
            maker.make_multiple(gui_scripts_to_generate, {'gui': True})
        )
    except MissingCallableSuffix as e:
        entry = e.args[0]
        raise InstallationError(
            "Invalid script entry point: {} for req: {} - A callable "
            "suffix is required. Cf https://packaging.python.org/en/"
            "latest/distributing.html#console-scripts for more "
            "information.".format(entry, req)
        )

    if warn_script_location:
        msg = message_about_scripts_not_on_PATH(generated_console_scripts)
        if msg is not None:
            logger.warning(msg)

    # Record pip as the installer
    installer = os.path.join(info_dir[0], 'INSTALLER')
    temp_installer = os.path.join(info_dir[0], 'INSTALLER.pip')
    with open(temp_installer, 'wb') as installer_file:
        installer_file.write(b'pip\n')
    shutil.move(temp_installer, installer)
    generated.append(installer)

    # Record details of all files installed
    record = os.path.join(info_dir[0], 'RECORD')
    temp_record = os.path.join(info_dir[0], 'RECORD.pip')
    with open_for_csv(record, 'r') as record_in:
        with open_for_csv(temp_record, 'w+') as record_out:
            reader = csv.reader(record_in)
            outrows = get_csv_rows_for_installed(
                reader, installed=installed, changed=changed,
                generated=generated, lib_dir=lib_dir,
            )
            writer = csv.writer(record_out)
            # Sort to simplify testing.
            for row in sorted_outrows(outrows):
                writer.writerow(row)
    shutil.move(temp_record, record)


def wheel_version(source_dir):
    # type: (Optional[str]) -> Optional[Tuple[int, ...]]
    """
    Return the Wheel-Version of an extracted wheel, if possible.

    Otherwise, return None if we couldn't parse / extract it.
    """
    try:
        dist = [d for d in pkg_resources.find_on_path(None, source_dir)][0]

        wheel_data = dist.get_metadata('WHEEL')
        wheel_data = Parser().parsestr(wheel_data)

        version = wheel_data['Wheel-Version'].strip()
        version = tuple(map(int, version.split('.')))
        return version
    except Exception:
        return None


def check_compatibility(version, name):
    # type: (Optional[Tuple[int, ...]], str) -> None
    """
    Raises errors or warns if called with an incompatible Wheel-Version.

    Pip should refuse to install a Wheel-Version that's a major series
    ahead of what it's compatible with (e.g 2.0 > 1.1); and warn when
    installing a version only minor version ahead (e.g 1.2 > 1.1).

    version: a 2-tuple representing a Wheel-Version (Major, Minor)
    name: name of wheel or package to raise exception about

    :raises UnsupportedWheel: when an incompatible Wheel-Version is given
    """
    if not version:
        raise UnsupportedWheel(
            "%s is in an unsupported or invalid wheel" % name
        )
    if version[0] > VERSION_COMPATIBLE[0]:
        raise UnsupportedWheel(
            "%s's Wheel-Version (%s) is not compatible with this version "
            "of pip" % (name, '.'.join(map(str, version)))
        )
    elif version > VERSION_COMPATIBLE:
        logger.warning(
            'Installing from a newer Wheel-Version (%s)',
            '.'.join(map(str, version)),
        )


def format_tag(file_tag):
    # type: (Tuple[str, ...]) -> str
    """
    Format three tags in the form "<python_tag>-<abi_tag>-<platform_tag>".

    :param file_tag: A 3-tuple of tags (python_tag, abi_tag, platform_tag).
    """
    return '-'.join(file_tag)


class Wheel(object):
    """A wheel file"""

    # TODO: Maybe move the class into the models sub-package
    # TODO: Maybe move the install code into this class

    wheel_file_re = re.compile(
        r"""^(?P<namever>(?P<name>.+?)-(?P<ver>.*?))
        ((-(?P<build>\d[^-]*?))?-(?P<pyver>.+?)-(?P<abi>.+?)-(?P<plat>.+?)
        \.whl|\.dist-info)$""",
        re.VERBOSE
    )

    def __init__(self, filename):
        # type: (str) -> None
        """
        :raises InvalidWheelFilename: when the filename is invalid for a wheel
        """
        wheel_info = self.wheel_file_re.match(filename)
        if not wheel_info:
            raise InvalidWheelFilename(
                "%s is not a valid wheel filename." % filename
            )
        self.filename = filename
        self.name = wheel_info.group('name').replace('_', '-')
        # we'll assume "_" means "-" due to wheel naming scheme
        # (https://github.com/pypa/pip/issues/1150)
        self.version = wheel_info.group('ver').replace('_', '-')
        self.build_tag = wheel_info.group('build')
        self.pyversions = wheel_info.group('pyver').split('.')
        self.abis = wheel_info.group('abi').split('.')
        self.plats = wheel_info.group('plat').split('.')

        # All the tag combinations from this file
        self.file_tags = {
            (x, y, z) for x in self.pyversions
            for y in self.abis for z in self.plats
        }

    def get_formatted_file_tags(self):
        # type: () -> List[str]
        """
        Return the wheel's tags as a sorted list of strings.
        """
        return sorted(format_tag(tag) for tag in self.file_tags)

    def support_index_min(self, tags):
        # type: (List[Pep425Tag]) -> int
        """
        Return the lowest index that one of the wheel's file_tag combinations
        achieves in the given list of supported tags.

        For example, if there are 8 supported tags and one of the file tags
        is first in the list, then return 0.

        :param tags: the PEP 425 tags to check the wheel against, in order
            with most preferred first.

        :raises ValueError: If none of the wheel's file tags match one of
            the supported tags.
        """
        return min(tags.index(tag) for tag in self.file_tags if tag in tags)

    def supported(self, tags):
        # type: (List[Pep425Tag]) -> bool
        """
        Return whether the wheel is compatible with one of the given tags.

        :param tags: the PEP 425 tags to check the wheel against.
        """
        return not self.file_tags.isdisjoint(tags)


def _contains_egg_info(
        s, _egg_info_re=re.compile(r'([a-z0-9_.]+)-([a-z0-9_.!+-]+)', re.I)):
    """Determine whether the string looks like an egg_info.

    :param s: The string to parse. E.g. foo-2.1
    """
    return bool(_egg_info_re.search(s))


def should_use_ephemeral_cache(
    req,  # type: InstallRequirement
    should_unpack,  # type: bool
    cache_available,  # type: bool
    check_binary_allowed,  # type: BinaryAllowedPredicate
):
    # type: (...) -> Optional[bool]
    """
    Return whether to build an InstallRequirement object using the
    ephemeral cache.

    :param cache_available: whether a cache directory is available for the
        should_unpack=True case.

    :return: True or False to build the requirement with ephem_cache=True
        or False, respectively; or None not to build the requirement.
    """
    if req.constraint:
        # never build requirements that are merely constraints
        return None
    if req.is_wheel:
        if not should_unpack:
            logger.info(
                'Skipping %s, due to already being wheel.', req.name,
            )
        return None
    if not should_unpack:
        # i.e. pip wheel, not pip install;
        # return False, knowing that the caller will never cache
        # in this case anyway, so this return merely means "build it".
        # TODO improve this behavior
        return False

    if req.editable or not req.source_dir:
        return None

    if not check_binary_allowed(req):
        logger.info(
            "Skipping wheel build for %s, due to binaries "
            "being disabled for it.", req.name,
        )
        return None

    if req.link and req.link.is_vcs:
        # VCS checkout. Build wheel just for this run.
        return True

    link = req.link
    base, ext = link.splitext()
    if cache_available and _contains_egg_info(base):
        return False

    # Otherwise, build the wheel just for this run using the ephemeral
    # cache since we are either in the case of e.g. a local directory, or
    # no cache directory is available to use.
    return True


def format_command_result(
    command_args,  # type: List[str]
    command_output,  # type: str
):
    # type: (...) -> str
    """
    Format command information for logging.
    """
    command_desc = format_command_args(command_args)
    text = 'Command arguments: {}\n'.format(command_desc)

    if not command_output:
        text += 'Command output: None'
    elif logger.getEffectiveLevel() > logging.DEBUG:
        text += 'Command output: [use --verbose to show]'
    else:
        if not command_output.endswith('\n'):
            command_output += '\n'
        text += 'Command output:\n{}{}'.format(command_output, LOG_DIVIDER)

    return text


def get_legacy_build_wheel_path(
    names,  # type: List[str]
    temp_dir,  # type: str
    req,  # type: InstallRequirement
    command_args,  # type: List[str]
    command_output,  # type: str
):
    # type: (...) -> Optional[str]
    """
    Return the path to the wheel in the temporary build directory.
    """
    # Sort for determinism.
    names = sorted(names)
    if not names:
        msg = (
            'Legacy build of wheel for {!r} created no files.\n'
        ).format(req.name)
        msg += format_command_result(command_args, command_output)
        logger.warning(msg)
        return None

    if len(names) > 1:
        msg = (
            'Legacy build of wheel for {!r} created more than one file.\n'
            'Filenames (choosing first): {}\n'
        ).format(req.name, names)
        msg += format_command_result(command_args, command_output)
        logger.warning(msg)

    return os.path.join(temp_dir, names[0])


def _always_true(_):
    return True


class WheelBuilder(object):
    """Build wheels from a RequirementSet."""

    def __init__(
        self,
        preparer,  # type: RequirementPreparer
        wheel_cache,  # type: WheelCache
        build_options=None,  # type: Optional[List[str]]
        global_options=None,  # type: Optional[List[str]]
        check_binary_allowed=None,  # type: Optional[BinaryAllowedPredicate]
        no_clean=False,  # type: bool
        path_to_wheelnames=None,  # type: Optional[Union[bytes, Text]]
    ):
        # type: (...) -> None
        if check_binary_allowed is None:
            # Binaries allowed by default.
            check_binary_allowed = _always_true

        self.preparer = preparer
        self.wheel_cache = wheel_cache

        self._wheel_dir = preparer.wheel_download_dir

        self.build_options = build_options or []
        self.global_options = global_options or []
        self.check_binary_allowed = check_binary_allowed
        self.no_clean = no_clean
        # path where to save built names of built wheels
        self.path_to_wheelnames = path_to_wheelnames
        # file names of built wheel names
        self.wheel_filenames = []  # type: List[Union[bytes, Text]]

    def _build_one(self, req, output_dir, python_tag=None):
        """Build one wheel.

        :return: The filename of the built wheel, or None if the build failed.
        """
        # Install build deps into temporary directory (PEP 518)
        with req.build_env:
            return self._build_one_inside_env(req, output_dir,
                                              python_tag=python_tag)

    def _build_one_inside_env(self, req, output_dir, python_tag=None):
        with TempDirectory(kind="wheel") as temp_dir:
            if req.use_pep517:
                builder = self._build_one_pep517
            else:
                builder = self._build_one_legacy
            wheel_path = builder(req, temp_dir.path, python_tag=python_tag)
            if wheel_path is not None:
                wheel_name = os.path.basename(wheel_path)
                dest_path = os.path.join(output_dir, wheel_name)
                try:
                    wheel_hash, length = hash_file(wheel_path)
                    shutil.move(wheel_path, dest_path)
                    logger.info('Created wheel for %s: '
                                'filename=%s size=%d sha256=%s',
                                req.name, wheel_name, length,
                                wheel_hash.hexdigest())
                    logger.info('Stored in directory: %s', output_dir)
                    return dest_path
                except Exception:
                    pass
            # Ignore return, we can't do anything else useful.
            self._clean_one(req)
            return None

    def _base_setup_args(self, req):
        # NOTE: Eventually, we'd want to also -S to the flags here, when we're
        # isolating. Currently, it breaks Python in virtualenvs, because it
        # relies on site.py to find parts of the standard library outside the
        # virtualenv.
        return make_setuptools_shim_args(
            req.setup_py_path,
            global_options=self.global_options,
            unbuffered_output=True
        )

    def _build_one_pep517(self, req, tempd, python_tag=None):
        """Build one InstallRequirement using the PEP 517 build process.

        Returns path to wheel if successfully built. Otherwise, returns None.
        """
        assert req.metadata_directory is not None
        if self.build_options:
            # PEP 517 does not support --build-options
            logger.error('Cannot build wheel for %s using PEP 517 when '
                         '--build-options is present' % (req.name,))
            return None
        try:
            logger.debug('Destination directory: %s', tempd)

            runner = runner_with_spinner_message(
                'Building wheel for {} (PEP 517)'.format(req.name)
            )
            backend = req.pep517_backend
            with backend.subprocess_runner(runner):
                wheel_name = backend.build_wheel(
                    tempd,
                    metadata_directory=req.metadata_directory,
                )
            if python_tag:
                # General PEP 517 backends don't necessarily support
                # a "--python-tag" option, so we rename the wheel
                # file directly.
                new_name = replace_python_tag(wheel_name, python_tag)
                os.rename(
                    os.path.join(tempd, wheel_name),
                    os.path.join(tempd, new_name)
                )
                # Reassign to simplify the return at the end of function
                wheel_name = new_name
        except Exception:
            logger.error('Failed building wheel for %s', req.name)
            return None
        return os.path.join(tempd, wheel_name)

    def _build_one_legacy(self, req, tempd, python_tag=None):
        """Build one InstallRequirement using the "legacy" build process.

        Returns path to wheel if successfully built. Otherwise, returns None.
        """
        base_args = self._base_setup_args(req)

        spin_message = 'Building wheel for %s (setup.py)' % (req.name,)
        with open_spinner(spin_message) as spinner:
            logger.debug('Destination directory: %s', tempd)
            wheel_args = base_args + ['bdist_wheel', '-d', tempd] \
                + self.build_options

            if python_tag is not None:
                wheel_args += ["--python-tag", python_tag]

            try:
                output = call_subprocess(
                    wheel_args,
                    cwd=req.unpacked_source_directory,
                    spinner=spinner,
                )
            except Exception:
                spinner.finish("error")
                logger.error('Failed building wheel for %s', req.name)
                return None

            names = os.listdir(tempd)
            wheel_path = get_legacy_build_wheel_path(
                names=names,
                temp_dir=tempd,
                req=req,
                command_args=wheel_args,
                command_output=output,
            )
            return wheel_path

    def _clean_one(self, req):
        base_args = self._base_setup_args(req)

        logger.info('Running setup.py clean for %s', req.name)
        clean_args = base_args + ['clean', '--all']
        try:
            call_subprocess(clean_args, cwd=req.source_dir)
            return True
        except Exception:
            logger.error('Failed cleaning build dir for %s', req.name)
            return False

    def build(
        self,
        requirements,  # type: Iterable[InstallRequirement]
        should_unpack=False  # type: bool
    ):
        # type: (...) -> List[InstallRequirement]
        """Build wheels.

        :param should_unpack: If True, after building the wheel, unpack it
            and replace the sdist with the unpacked version in preparation
            for installation.
        :return: True if all the wheels built correctly.
        """
        # pip install uses should_unpack=True.
        # pip install never provides a _wheel_dir.
        # pip wheel uses should_unpack=False.
        # pip wheel always provides a _wheel_dir (via the preparer).
        assert (
            (should_unpack and not self._wheel_dir) or
            (not should_unpack and self._wheel_dir)
        )

        buildset = []
        cache_available = bool(self.wheel_cache.cache_dir)

        for req in requirements:
            ephem_cache = should_use_ephemeral_cache(
                req,
                should_unpack=should_unpack,
                cache_available=cache_available,
                check_binary_allowed=self.check_binary_allowed,
            )
            if ephem_cache is None:
                continue

            # Determine where the wheel should go.
            if should_unpack:
                if ephem_cache:
                    output_dir = self.wheel_cache.get_ephem_path_for_link(
                        req.link
                    )
                else:
                    output_dir = self.wheel_cache.get_path_for_link(req.link)
            else:
                output_dir = self._wheel_dir

            buildset.append((req, output_dir))

        if not buildset:
            return []

        # TODO by @pradyunsg
        # Should break up this method into 2 separate methods.

        # Build the wheels.
        logger.info(
            'Building wheels for collected packages: %s',
            ', '.join([req.name for (req, _) in buildset]),
        )

        python_tag = None
        if should_unpack:
            python_tag = pep425tags.implementation_tag

        with indent_log():
            build_success, build_failure = [], []
            for req, output_dir in buildset:
                try:
                    ensure_dir(output_dir)
                except OSError as e:
                    logger.warning(
                        "Building wheel for %s failed: %s",
                        req.name, e,
                    )
                    build_failure.append(req)
                    continue

                wheel_file = self._build_one(
                    req, output_dir,
                    python_tag=python_tag,
                )
                if wheel_file:
                    build_success.append(req)
                    self.wheel_filenames.append(
                        os.path.relpath(wheel_file, output_dir)
                    )
                    if should_unpack:
                        # XXX: This is mildly duplicative with prepare_files,
                        # but not close enough to pull out to a single common
                        # method.
                        # The code below assumes temporary source dirs -
                        # prevent it doing bad things.
                        if (
                            req.source_dir and
                            not has_delete_marker_file(req.source_dir)
                        ):
                            raise AssertionError(
                                "bad source dir - missing marker")
                        # Delete the source we built the wheel from
                        req.remove_temporary_source()
                        # set the build directory again - name is known from
                        # the work prepare_files did.
                        req.source_dir = req.ensure_build_location(
                            self.preparer.build_dir
                        )
                        # Update the link for this.
                        req.link = Link(path_to_url(wheel_file))
                        assert req.link.is_wheel
                        # extract the wheel into the dir
                        unpack_file(req.link.file_path, req.source_dir)
                else:
                    build_failure.append(req)

        # notify success/failure
        if build_success:
            logger.info(
                'Successfully built %s',
                ' '.join([req.name for req in build_success]),
            )
        if build_failure:
            logger.info(
                'Failed to build %s',
                ' '.join([req.name for req in build_failure]),
            )
        # Return a list of requirements that failed to build
        return build_failure<|MERGE_RESOLUTION|>--- conflicted
+++ resolved
@@ -55,11 +55,7 @@
 if MYPY_CHECK_RUNNING:
     from typing import (
         Dict, List, Optional, Sequence, Mapping, Tuple, IO, Text, Any,
-<<<<<<< HEAD
-        Iterable, Callable, Union,
-=======
-        Iterable, Callable, Set,
->>>>>>> 7dc7b816
+        Iterable, Callable, Set, Union,
     )
     from pip._vendor.packaging.requirements import Requirement
     from pip._internal.req.req_install import InstallRequirement
