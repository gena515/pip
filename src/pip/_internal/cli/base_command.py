"""Base Command class, and related routines"""

from __future__ import absolute_import, print_function

import logging
import logging.config
import optparse
import os
import platform
import sys
import traceback

from pip._internal.cli import cmdoptions
from pip._internal.cli.parser import (
    ConfigOptionParser,
    UpdatingDefaultsHelpFormatter,
)
from pip._internal.cli.status_codes import (
    ERROR,
    PREVIOUS_BUILD_DIR_ERROR,
    SUCCESS,
    UNKNOWN_ERROR,
    VIRTUALENV_NOT_FOUND,
)
from pip._internal.exceptions import (
    BadCommand,
    CommandError,
    InstallationError,
    PreviousBuildDirError,
    UninstallationError,
)
from pip._internal.utils.deprecation import deprecated
from pip._internal.utils.logging import BrokenStdoutLoggingError, setup_logging
from pip._internal.utils.misc import get_prog
from pip._internal.utils.typing import MYPY_CHECK_RUNNING
from pip._internal.utils.virtualenv import running_under_virtualenv

if MYPY_CHECK_RUNNING:
    from typing import List, Tuple, Any
    from optparse import Values

__all__ = ['Command']

logger = logging.getLogger(__name__)


class Command(object):
    usage = None  # type: str
    ignore_require_venv = False  # type: bool

    def __init__(self, name, summary, isolated=False):
        # type: (str, str, bool) -> None
        parser_kw = {
            'usage': self.usage,
            'prog': '%s %s' % (get_prog(), name),
            'formatter': UpdatingDefaultsHelpFormatter(),
            'add_help_option': False,
            'name': name,
            'description': self.__doc__,
            'isolated': isolated,
        }

        self.name = name
        self.summary = summary
        self.parser = ConfigOptionParser(**parser_kw)

        # Commands should add options to this option group
        optgroup_name = '%s Options' % self.name.capitalize()
        self.cmd_opts = optparse.OptionGroup(self.parser, optgroup_name)

        # Add the general options
        gen_opts = cmdoptions.make_option_group(
            cmdoptions.general_group,
            self.parser,
        )
        self.parser.add_option_group(gen_opts)

    def handle_pip_version_check(self, options):
        # type: (Values) -> None
        """
        This is a no-op so that commands by default do not do the pip version
        check.
        """
        # Make sure we do the pip version check if the index_group options
        # are present.
        assert not hasattr(options, 'no_index')

    def run(self, options, args):
        # type: (Values, List[Any]) -> Any
        raise NotImplementedError

<<<<<<< HEAD
    def _build_session(self, options, retries=None, timeout=None):
        # type: (Values, Optional[int], Optional[int]) -> PipSession
        session = PipSession(
            cache=(
                normalize_path(os.path.join(options.cache_dir, "http"))
                if options.cache_dir else None
            ),
            retries=retries if retries is not None else options.retries,
            insecure_hosts=options.trusted_hosts,
            prompting=not options.no_input
        )

        # Handle custom ca-bundles from the user
        if options.cert:
            session.verify = options.cert

        # Handle SSL client certificate
        if options.client_cert:
            session.cert = options.client_cert

        # Handle timeouts
        if options.timeout or timeout:
            session.timeout = (
                timeout if timeout is not None else options.timeout
            )

        # Handle configured proxies
        if options.proxy:
            session.proxies = {
                "http": options.proxy,
                "https": options.proxy,
            }

        return session

=======
>>>>>>> 8ac22141
    def parse_args(self, args):
        # type: (List[str]) -> Tuple
        # factored out for testability
        return self.parser.parse_args(args)

    def main(self, args):
        # type: (List[str]) -> int
        options, args = self.parse_args(args)

        # Set verbosity so that it can be used elsewhere.
        self.verbosity = options.verbose - options.quiet

        level_number = setup_logging(
            verbosity=self.verbosity,
            no_color=options.no_color,
            user_log_file=options.log,
        )

        if sys.version_info[:2] == (2, 7):
            message = (
                "A future version of pip will drop support for Python 2.7. "
                "More details about Python 2 support in pip, can be found at "
                "https://pip.pypa.io/en/latest/development/release-process/#python-2-support"  # noqa
            )
            if platform.python_implementation() == "CPython":
                message = (
                    "Python 2.7 will reach the end of its life on January "
                    "1st, 2020. Please upgrade your Python as Python 2.7 "
                    "won't be maintained after that date. "
                ) + message
            deprecated(message, replacement=None, gone_in=None)

        # TODO: Try to get these passing down from the command?
        #       without resorting to os.environ to hold these.
        #       This also affects isolated builds and it should.

        if options.no_input:
            os.environ['PIP_NO_INPUT'] = '1'

        if options.exists_action:
            os.environ['PIP_EXISTS_ACTION'] = ' '.join(options.exists_action)

        if options.require_venv and not self.ignore_require_venv:
            # If a venv is required check if it can really be found
            if not running_under_virtualenv():
                logger.critical(
                    'Could not find an activated virtualenv (required).'
                )
                sys.exit(VIRTUALENV_NOT_FOUND)

        try:
            status = self.run(options, args)
            # FIXME: all commands should return an exit status
            # and when it is done, isinstance is not needed anymore
            if isinstance(status, int):
                return status
        except PreviousBuildDirError as exc:
            logger.critical(str(exc))
            logger.debug('Exception information:', exc_info=True)

            return PREVIOUS_BUILD_DIR_ERROR
        except (InstallationError, UninstallationError, BadCommand) as exc:
            logger.critical(str(exc))
            logger.debug('Exception information:', exc_info=True)

            return ERROR
        except CommandError as exc:
            logger.critical('%s', exc)
            logger.debug('Exception information:', exc_info=True)

            return ERROR
        except BrokenStdoutLoggingError:
            # Bypass our logger and write any remaining messages to stderr
            # because stdout no longer works.
            print('ERROR: Pipe to stdout was broken', file=sys.stderr)
            if level_number <= logging.DEBUG:
                traceback.print_exc(file=sys.stderr)

            return ERROR
        except KeyboardInterrupt:
            logger.critical('Operation cancelled by user')
            logger.debug('Exception information:', exc_info=True)

            return ERROR
        except BaseException:
            logger.critical('Exception:', exc_info=True)

            return UNKNOWN_ERROR
        finally:
            self.handle_pip_version_check(options)

            # Shutdown the logging module
            logging.shutdown()

        return SUCCESS<|MERGE_RESOLUTION|>--- conflicted
+++ resolved
@@ -89,44 +89,6 @@
         # type: (Values, List[Any]) -> Any
         raise NotImplementedError
 
-<<<<<<< HEAD
-    def _build_session(self, options, retries=None, timeout=None):
-        # type: (Values, Optional[int], Optional[int]) -> PipSession
-        session = PipSession(
-            cache=(
-                normalize_path(os.path.join(options.cache_dir, "http"))
-                if options.cache_dir else None
-            ),
-            retries=retries if retries is not None else options.retries,
-            insecure_hosts=options.trusted_hosts,
-            prompting=not options.no_input
-        )
-
-        # Handle custom ca-bundles from the user
-        if options.cert:
-            session.verify = options.cert
-
-        # Handle SSL client certificate
-        if options.client_cert:
-            session.cert = options.client_cert
-
-        # Handle timeouts
-        if options.timeout or timeout:
-            session.timeout = (
-                timeout if timeout is not None else options.timeout
-            )
-
-        # Handle configured proxies
-        if options.proxy:
-            session.proxies = {
-                "http": options.proxy,
-                "https": options.proxy,
-            }
-
-        return session
-
-=======
->>>>>>> 8ac22141
     def parse_args(self, args):
         # type: (List[str]) -> Tuple
         # factored out for testability
