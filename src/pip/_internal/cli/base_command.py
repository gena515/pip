"""Base Command class, and related routines"""

import logging
import logging.config
import optparse
import os
import sys
import traceback
<<<<<<< HEAD
from datetime import datetime
from typing import TYPE_CHECKING
=======
from optparse import Values
from typing import Any, List, Optional, Tuple
>>>>>>> f9a81eb6

from pip._internal.cli import cmdoptions
from pip._internal.cli.command_context import CommandContextMixIn
from pip._internal.cli.parser import ConfigOptionParser, UpdatingDefaultsHelpFormatter
from pip._internal.cli.status_codes import (
    ERROR,
    PREVIOUS_BUILD_DIR_ERROR,
    UNKNOWN_ERROR,
    VIRTUALENV_NOT_FOUND,
)
from pip._internal.exceptions import (
    BadCommand,
    CommandError,
    InstallationError,
    NetworkConnectionError,
    PreviousBuildDirError,
    UninstallationError,
)
from pip._internal.utils.deprecation import deprecated
from pip._internal.utils.filesystem import check_path_owner
from pip._internal.utils.logging import BrokenStdoutLoggingError, setup_logging
from pip._internal.utils.misc import get_prog, normalize_path
from pip._internal.utils.temp_dir import TempDirectoryTypeRegistry as TempDirRegistry
from pip._internal.utils.temp_dir import global_tempdir_manager, tempdir_registry
from pip._internal.utils.virtualenv import running_under_virtualenv

__all__ = ['Command']

logger = logging.getLogger(__name__)


class Command(CommandContextMixIn):
    usage = None  # type: str
    ignore_require_venv = False  # type: bool

    def __init__(self, name, summary, isolated=False):
        # type: (str, str, bool) -> None
        super().__init__()

        self.name = name
        self.summary = summary
        self.parser = ConfigOptionParser(
            usage=self.usage,
            prog=f'{get_prog()} {name}',
            formatter=UpdatingDefaultsHelpFormatter(),
            add_help_option=False,
            name=name,
            description=self.__doc__,
            isolated=isolated,
        )

        self.tempdir_registry = None  # type: Optional[TempDirRegistry]

        # Commands should add options to this option group
        optgroup_name = f'{self.name.capitalize()} Options'
        self.cmd_opts = optparse.OptionGroup(self.parser, optgroup_name)

        # Add the general options
        gen_opts = cmdoptions.make_option_group(
            cmdoptions.general_group,
            self.parser,
        )
        self.parser.add_option_group(gen_opts)

        self.add_options()

    def add_options(self):
        # type: () -> None
        pass

    def handle_pip_version_check(self, options):
        # type: (Values) -> None
        """
        This is a no-op so that commands by default do not do the pip version
        check.
        """
        # Make sure we do the pip version check if the index_group options
        # are present.
        assert not hasattr(options, 'no_index')

    def run(self, options, args):
        # type: (Values, List[Any]) -> int
        raise NotImplementedError

    def parse_args(self, args):
        # type: (List[str]) -> Tuple[Any, Any]
        # factored out for testability
        return self.parser.parse_args(args)

    def main(self, args):
        # type: (List[str]) -> int
        try:
            with self.main_context():
                return self._main(args)
        finally:
            logging.shutdown()

    def _main(self, args):
        # type: (List[str]) -> int
        # We must initialize this before the tempdir manager, otherwise the
        # configuration would not be accessible by the time we clean up the
        # tempdir manager.
        self.tempdir_registry = self.enter_context(tempdir_registry())
        # Intentionally set as early as possible so globally-managed temporary
        # directories are available to the rest of the code.
        self.enter_context(global_tempdir_manager())

        options, args = self.parse_args(args)

        # Set verbosity so that it can be used elsewhere.
        self.verbosity = options.verbose - options.quiet

        level_number = setup_logging(
            verbosity=self.verbosity,
            no_color=options.no_color,
            user_log_file=options.log,
        )

        # TODO: Try to get these passing down from the command?
        #       without resorting to os.environ to hold these.
        #       This also affects isolated builds and it should.

        if options.no_input:
            os.environ['PIP_NO_INPUT'] = '1'

        if options.exists_action:
            os.environ['PIP_EXISTS_ACTION'] = ' '.join(options.exists_action)

        if options.require_venv and not self.ignore_require_venv:
            # If a venv is required check if it can really be found
            if not running_under_virtualenv():
                logger.critical(
                    'Could not find an activated virtualenv (required).'
                )
                sys.exit(VIRTUALENV_NOT_FOUND)

        if options.cache_dir:
            options.cache_dir = normalize_path(options.cache_dir)
            if not check_path_owner(options.cache_dir):
                logger.warning(
                    "The directory '%s' or its parent directory is not owned "
                    "or is not writable by the current user. The cache "
                    "has been disabled. Check the permissions and owner of "
                    "that directory. If executing pip with sudo, you may want "
                    "sudo's -H flag.",
                    options.cache_dir,
                )
                options.cache_dir = None

        if getattr(options, "build_dir", None):
            deprecated(
                reason=(
                    "The -b/--build/--build-dir/--build-directory "
                    "option is deprecated and has no effect anymore."
                ),
                replacement=(
                    "use the TMPDIR/TEMP/TMP environment variable, "
                    "possibly combined with --no-clean"
                ),
                gone_in="21.1",
                issue=8333,
            )

        if '2020-resolver' in options.features_enabled:
            logger.warning(
                "--use-feature=2020-resolver no longer has any effect, "
                "since it is now the default dependency resolver in pip. "
                "This will become an error in pip 21.0."
            )

        try:
            timestart = datetime.utcnow().strftime('%Y-%m-%d %H:%M:%S.%f')[:-3]
            logger.debug("--- Logging started %s ---", timestart)

            status = self.run(options, args)
            assert isinstance(status, int)
            return status
        except PreviousBuildDirError as exc:
            logger.critical(str(exc))
            logger.debug('Exception information:', exc_info=True)

            return PREVIOUS_BUILD_DIR_ERROR
        except (InstallationError, UninstallationError, BadCommand,
                NetworkConnectionError) as exc:
            logger.critical(str(exc))
            logger.debug('Exception information:', exc_info=True)

            return ERROR
        except CommandError as exc:
            logger.critical('%s', exc)
            logger.debug('Exception information:', exc_info=True)

            return ERROR
        except BrokenStdoutLoggingError:
            # Bypass our logger and write any remaining messages to stderr
            # because stdout no longer works.
            print('ERROR: Pipe to stdout was broken', file=sys.stderr)
            if level_number <= logging.DEBUG:
                traceback.print_exc(file=sys.stderr)

            return ERROR
        except KeyboardInterrupt:
            logger.critical('Operation cancelled by user')
            logger.debug('Exception information:', exc_info=True)

            return ERROR
        except BaseException:
            logger.critical('Exception:', exc_info=True)

            return UNKNOWN_ERROR
        finally:
            self.handle_pip_version_check(options)<|MERGE_RESOLUTION|>--- conflicted
+++ resolved
@@ -6,13 +6,9 @@
 import os
 import sys
 import traceback
-<<<<<<< HEAD
 from datetime import datetime
-from typing import TYPE_CHECKING
-=======
 from optparse import Values
 from typing import Any, List, Optional, Tuple
->>>>>>> f9a81eb6
 
 from pip._internal.cli import cmdoptions
 from pip._internal.cli.command_context import CommandContextMixIn
