"""Routines related to PyPI, indexes"""

# The following comment should be removed at some point in the future.
# mypy: strict-optional=False

import functools
import logging
import re
from collections import namedtuple
from typing import FrozenSet, Iterable, List, Optional, Set, Tuple, Union

from pip._vendor.packaging import specifiers
from pip._vendor.packaging.tags import Tag
from pip._vendor.packaging.utils import canonicalize_name
from pip._vendor.packaging.version import _BaseVersion
from pip._vendor.packaging.version import parse as parse_version

from pip._internal.exceptions import (
    BestVersionAlreadyInstalled,
    DistributionNotFound,
    InvalidWheelFilename,
    UnsupportedWheel,
)
from pip._internal.index.collector import LinkCollector, parse_links
from pip._internal.models.candidate import InstallationCandidate
from pip._internal.models.format_control import FormatControl
from pip._internal.models.link import Link
from pip._internal.models.search_scope import SearchScope
from pip._internal.models.selection_prefs import SelectionPreferences
from pip._internal.models.target_python import TargetPython
from pip._internal.models.wheel import Wheel
from pip._internal.req import InstallRequirement
from pip._internal.utils.filetypes import WHEEL_EXTENSION
from pip._internal.utils.hashes import Hashes
from pip._internal.utils.logging import indent_log
from pip._internal.utils.misc import build_netloc
from pip._internal.utils.packaging import check_requires_python
from pip._internal.utils.unpacking import SUPPORTED_EXTENSIONS
from pip._internal.utils.urls import url_to_path

__all__ = ['FormatControl', 'BestCandidateResult', 'PackageFinder']


logger = logging.getLogger(__name__)

BuildTag = Union[Tuple[()], Tuple[int, str]]
CandidateSortingKey = (
    Tuple[int, int, int, _BaseVersion, BuildTag, Optional[int]]
)

PackageFinderTuple = namedtuple(
    'PackageFinderTuple',
    """
    logged_links
    link_collector
    target_python
    candidate_prefs
    """
)

LinkEvaluatorTuple = namedtuple(
    'LinkEvaluatorTuple',
    """
    project_name
    canonical_name
    formats
    target_python
    allow_yanked
    ignore_requires_python
    py_version_re
    """
)


def _check_link_requires_python(
    link,  # type: Link
    version_info,  # type: Tuple[int, int, int]
    ignore_requires_python=False,  # type: bool
):
    # type: (...) -> bool
    """
    Return whether the given Python version is compatible with a link's
    "Requires-Python" value.

    :param version_info: A 3-tuple of ints representing the Python
        major-minor-micro version to check.
    :param ignore_requires_python: Whether to ignore the "Requires-Python"
        value if the given Python version isn't compatible.
    """
    try:
        is_compatible = check_requires_python(
            link.requires_python, version_info=version_info,
        )
    except specifiers.InvalidSpecifier:
        logger.debug(
            "Ignoring invalid Requires-Python (%r) for link: %s",
            link.requires_python, link,
        )
    else:
        if not is_compatible:
            version = '.'.join(map(str, version_info))
            if not ignore_requires_python:
                logger.debug(
                    'Link requires a different Python (%s not in: %r): %s',
                    version, link.requires_python, link,
                )
                return False

            logger.debug(
                'Ignoring failed Requires-Python check (%s not in: %r) '
                'for link: %s',
                version, link.requires_python, link,
            )

    return True


@functools.lru_cache(maxsize=None)
def _find_best_candidate_cached(
        self,
        project_name,       # type: str
        specifier=None,     # type: Optional[specifiers.BaseSpecifier]
        hashes=None,        # type: Optional[Hashes]
):
    # type: (...) -> BestCandidateResult
    """Find matches for the given project and specifier.

    :param specifier: An optional object implementing `filter`
        (e.g. `packaging.specifiers.SpecifierSet`) to filter applicable
        versions.

    :return: A `BestCandidateResult` instance, 
        and cache the result to reduce future call's execution time.
    """
    candidates = self.find_all_candidates(project_name)
    candidate_evaluator = self.make_candidate_evaluator(
        project_name=project_name,
        specifier=specifier,
        hashes=hashes,
    )
    return candidate_evaluator.compute_best_candidate(candidates)


@functools.lru_cache(maxsize=None)
def _find_all_candidates_cached(
        self,
        project_name,       # type: str
):
    # type: (...) -> List[InstallationCandidate]
    """Find all available InstallationCandidate for project_name

    This checks index_urls and find_links.
    All versions found are returned as an InstallationCandidate list,
    and results are cached to reduce future call's execution time.

    See LinkEvaluator.evaluate_link() for details on which files
    are accepted.
    """
    collected_links = self._link_collector.collect_links(project_name)

    link_evaluator = self.make_link_evaluator(project_name)

    find_links_versions = self.evaluate_links(
        link_evaluator,
        links=collected_links.find_links,
    )

    page_versions = []
    for project_url in collected_links.project_urls:
        package_links = self.process_project_url(
            project_url, link_evaluator=link_evaluator,
        )
        page_versions.extend(package_links)

    file_versions = self.evaluate_links(
        link_evaluator,
        links=collected_links.files,
    )
    if file_versions:
        file_versions.sort(reverse=True)
        logger.debug(
            'Local files found: %s',
            ', '.join([
                url_to_path(candidate.link.url)
                for candidate in file_versions
            ])
        )

    # This is an intentional priority ordering
    return file_versions + find_links_versions + page_versions


class LinkEvaluator:

    """
    Responsible for evaluating links for a particular project.
    """

    _py_version_re = re.compile(r'-py([123]\.?[0-9]?)$')

    # Don't include an allow_yanked default value to make sure each call
    # site considers whether yanked releases are allowed. This also causes
    # that decision to be made explicit in the calling code, which helps
    # people when reading the code.
    def __init__(
        self,
        project_name,    # type: str
        canonical_name,  # type: str
        formats,         # type: FrozenSet[str]
        target_python,   # type: TargetPython
        allow_yanked,    # type: bool
        ignore_requires_python=None,  # type: Optional[bool]
    ):
        # type: (...) -> None
        """
        :param project_name: The user supplied package name.
        :param canonical_name: The canonical package name.
        :param formats: The formats allowed for this package. Should be a set
            with 'binary' or 'source' or both in it.
        :param target_python: The target Python interpreter to use when
            evaluating link compatibility. This is used, for example, to
            check wheel compatibility, as well as when checking the Python
            version, e.g. the Python version embedded in a link filename
            (or egg fragment) and against an HTML link's optional PEP 503
            "data-requires-python" attribute.
        :param allow_yanked: Whether files marked as yanked (in the sense
            of PEP 592) are permitted to be candidates for install.
        :param ignore_requires_python: Whether to ignore incompatible
            PEP 503 "data-requires-python" values in HTML links. Defaults
            to False.
        """
        if ignore_requires_python is None:
            ignore_requires_python = False

        self._allow_yanked = allow_yanked
        self._canonical_name = canonical_name
        self._ignore_requires_python = ignore_requires_python
        self._formats = formats
        self._target_python = target_python

        self.project_name = project_name

    def get_state_as_tuple(self):
        # type: (LinkEvaluator) -> LinkEvaluatorTuple
        return LinkEvaluatorTuple(
            project_name=self.project_name,
            canonical_name=self._canonical_name,
            formats=self._formats,
            target_python=self._target_python,
            allow_yanked=self._allow_yanked,
            ignore_requires_python=self._ignore_requires_python,
            py_version_re=self._py_version_re
        )

    @staticmethod
    def evaluate_link_static(link_evaluator_tuple, link):
        # type: (LinkEvaluatorTuple, Link) -> Tuple[bool, Optional[str]]
        """
        Determine whether a link is a candidate for installation.

        :return: A tuple (is_candidate, result), where `result` is (1) a
            version string if `is_candidate` is True, and (2) if
            `is_candidate` is False, an optional string to log the reason
            the link fails to qualify.
        """
        version = None
        if link.is_yanked and not link_evaluator_tuple.allow_yanked:
            reason = link.yanked_reason or '<none given>'
            return (False, f'yanked for reason: {reason}')

        if link.egg_fragment:
            egg_info = link.egg_fragment
            ext = link.ext
        else:
            egg_info, ext = link.splitext()
            if not ext:
                return (False, 'not a file')
            if ext not in SUPPORTED_EXTENSIONS:
                return (False, f'unsupported archive format: {ext}')
            if "binary" not in link_evaluator_tuple.formats and ext == WHEEL_EXTENSION:
                reason = 'No binaries permitted for {}'.format(
                    link_evaluator_tuple.project_name)
                return (False, reason)
            if "macosx10" in link.path and ext == '.zip':
                return (False, 'macosx10 one')
            if ext == WHEEL_EXTENSION:
                try:
                    wheel = Wheel(link.filename)
                except InvalidWheelFilename:
                    return (False, 'invalid wheel filename')
                if canonicalize_name(wheel.name) != link_evaluator_tuple.canonical_name:
                    reason = 'wrong project name (not {})'.format(
                        link_evaluator_tuple.project_name)
                    return (False, reason)

                supported_tags = link_evaluator_tuple.target_python.get_tags()
                if not wheel.supported(supported_tags):
                    # Include the wheel's tags in the reason string to
                    # simplify troubleshooting compatibility issues.
                    file_tags = wheel.get_formatted_file_tags()
                    reason = (
                        "none of the wheel's tags ({}) are compatible "
                        "(run pip debug --verbose to show compatible tags)".format(
                            ', '.join(file_tags)
                        )
                    )
                    return (False, reason)

                version = wheel.version

        # This should be up by the self.ok_binary check, but see issue 2700.
        if "source" not in link_evaluator_tuple.formats and ext != WHEEL_EXTENSION:
            reason = f'No sources permitted for {link_evaluator_tuple.project_name}'
            return (False, reason)

        if not version:
            version = _extract_version_from_fragment(
                egg_info, link_evaluator_tuple.canonical_name,
            )
        if not version:
            reason = f'Missing project version for {link_evaluator_tuple.project_name}'
            return (False, reason)

        match = link_evaluator_tuple.py_version_re.search(version)
        if match:
            version = version[:match.start()]
            py_version = match.group(1)
            if py_version != link_evaluator_tuple.target_python.py_version:
                return (False, 'Python version is incorrect')

        supports_python = _check_link_requires_python(
            link, version_info=link_evaluator_tuple.target_python.py_version_info,
            ignore_requires_python=link_evaluator_tuple.ignore_requires_python,
        )
        if not supports_python:
            # Return None for the reason text to suppress calling
            # _log_skipped_link().
            return (False, None)

        logger.debug('Found link %s, version: %s', link, version)

        return (True, version)

    def evaluate_link(self, link):
        # type: (Link) -> Tuple[bool, Optional[str]]
        """
        Determine whether a link is a candidate for installation.

        :return: A tuple (is_candidate, result), where `result` is (1) a
            version string if `is_candidate` is True, and (2) if
            `is_candidate` is False, an optional string to log the reason
            the link fails to qualify.
        """
        return LinkEvaluator.evaluate_link_static(self.get_state_as_tuple(), link)


def filter_unallowed_hashes(
    candidates,    # type: List[InstallationCandidate]
    hashes,        # type: Hashes
    project_name,  # type: str
):
    # type: (...) -> List[InstallationCandidate]
    """
    Filter out candidates whose hashes aren't allowed, and return a new
    list of candidates.

    If at least one candidate has an allowed hash, then all candidates with
    either an allowed hash or no hash specified are returned.  Otherwise,
    the given candidates are returned.

    Including the candidates with no hash specified when there is a match
    allows a warning to be logged if there is a more preferred candidate
    with no hash specified.  Returning all candidates in the case of no
    matches lets pip report the hash of the candidate that would otherwise
    have been installed (e.g. permitting the user to more easily update
    their requirements file with the desired hash).
    """
    if not hashes:
        logger.debug(
            'Given no hashes to check %s links for project %r: '
            'discarding no candidates',
            len(candidates),
            project_name,
        )
        # Make sure we're not returning back the given value.
        return list(candidates)

    matches_or_no_digest = []
    # Collect the non-matches for logging purposes.
    non_matches = []
    match_count = 0
    for candidate in candidates:
        link = candidate.link
        if not link.has_hash:
            pass
        elif link.is_hash_allowed(hashes=hashes):
            match_count += 1
        else:
            non_matches.append(candidate)
            continue

        matches_or_no_digest.append(candidate)

    if match_count:
        filtered = matches_or_no_digest
    else:
        # Make sure we're not returning back the given value.
        filtered = list(candidates)

    if len(filtered) == len(candidates):
        discard_message = 'discarding no candidates'
    else:
        discard_message = 'discarding {} non-matches:\n  {}'.format(
            len(non_matches),
            '\n  '.join(str(candidate.link) for candidate in non_matches)
        )

    logger.debug(
        'Checked %s links for project %r against %s hashes '
        '(%s matches, %s no digest): %s',
        len(candidates),
        project_name,
        hashes.digest_count,
        match_count,
        len(matches_or_no_digest) - match_count,
        discard_message
    )

    return filtered


class CandidatePreferences:

    """
    Encapsulates some of the preferences for filtering and sorting
    InstallationCandidate objects.
    """

    def __init__(
        self,
        prefer_binary=False,  # type: bool
        allow_all_prereleases=False,  # type: bool
    ):
        # type: (...) -> None
        """
        :param allow_all_prereleases: Whether to allow all pre-releases.
        """
        self.allow_all_prereleases = allow_all_prereleases
        self.prefer_binary = prefer_binary


class BestCandidateResult:
    """A collection of candidates, returned by `PackageFinder.find_best_candidate`.

    This class is only intended to be instantiated by CandidateEvaluator's
    `compute_best_candidate()` method.
    """

    def __init__(
        self,
        candidates,             # type: List[InstallationCandidate]
        applicable_candidates,  # type: List[InstallationCandidate]
        best_candidate,         # type: Optional[InstallationCandidate]
    ):
        # type: (...) -> None
        """
        :param candidates: A sequence of all available candidates found.
        :param applicable_candidates: The applicable candidates.
        :param best_candidate: The most preferred candidate found, or None
            if no applicable candidates were found.
        """
        assert set(applicable_candidates) <= set(candidates)

        if best_candidate is None:
            assert not applicable_candidates
        else:
            assert best_candidate in applicable_candidates

        self._applicable_candidates = applicable_candidates
        self._candidates = candidates

        self.best_candidate = best_candidate

    def iter_all(self):
        # type: () -> Iterable[InstallationCandidate]
        """Iterate through all candidates.
        """
        return iter(self._candidates)

    def iter_applicable(self):
        # type: () -> Iterable[InstallationCandidate]
        """Iterate through the applicable candidates.
        """
        return iter(self._applicable_candidates)


class CandidateEvaluator:

    """
    Responsible for filtering and sorting candidates for installation based
    on what tags are valid.
    """

    @classmethod
    def create(
        cls,
        project_name,         # type: str
        target_python=None,   # type: Optional[TargetPython]
        prefer_binary=False,  # type: bool
        allow_all_prereleases=False,  # type: bool
        specifier=None,       # type: Optional[specifiers.BaseSpecifier]
        hashes=None,          # type: Optional[Hashes]
    ):
        # type: (...) -> CandidateEvaluator
        """Create a CandidateEvaluator object.

        :param target_python: The target Python interpreter to use when
            checking compatibility. If None (the default), a TargetPython
            object will be constructed from the running Python.
        :param specifier: An optional object implementing `filter`
            (e.g. `packaging.specifiers.SpecifierSet`) to filter applicable
            versions.
        :param hashes: An optional collection of allowed hashes.
        """
        if target_python is None:
            target_python = TargetPython()
        if specifier is None:
            specifier = specifiers.SpecifierSet()

        supported_tags = target_python.get_tags()

        return cls(
            project_name=project_name,
            supported_tags=supported_tags,
            specifier=specifier,
            prefer_binary=prefer_binary,
            allow_all_prereleases=allow_all_prereleases,
            hashes=hashes,
        )

    def __init__(
        self,
        project_name,         # type: str
        supported_tags,       # type: List[Tag]
        specifier,            # type: specifiers.BaseSpecifier
        prefer_binary=False,  # type: bool
        allow_all_prereleases=False,  # type: bool
        hashes=None,                  # type: Optional[Hashes]
    ):
        # type: (...) -> None
        """
        :param supported_tags: The PEP 425 tags supported by the target
            Python in order of preference (most preferred first).
        """
        self._allow_all_prereleases = allow_all_prereleases
        self._hashes = hashes
        self._prefer_binary = prefer_binary
        self._project_name = project_name
        self._specifier = specifier
        self._supported_tags = supported_tags

    def get_applicable_candidates(
        self,
        candidates,  # type: List[InstallationCandidate]
    ):
        # type: (...) -> List[InstallationCandidate]
        """
        Return the applicable candidates from a list of candidates.
        """
        # Using None infers from the specifier instead.
        allow_prereleases = self._allow_all_prereleases or None
        specifier = self._specifier
        versions = {
            str(v) for v in specifier.filter(
                # We turn the version object into a str here because otherwise
                # when we're debundled but setuptools isn't, Python will see
                # packaging.version.Version and
                # pkg_resources._vendor.packaging.version.Version as different
                # types. This way we'll use a str as a common data interchange
                # format. If we stop using the pkg_resources provided specifier
                # and start using our own, we can drop the cast to str().
                (str(c.version) for c in candidates),
                prereleases=allow_prereleases,
            )
        }

        # Again, converting version to str to deal with debundling.
        applicable_candidates = [
            c for c in candidates if str(c.version) in versions
        ]

        filtered_applicable_candidates = filter_unallowed_hashes(
            candidates=applicable_candidates,
            hashes=self._hashes,
            project_name=self._project_name,
        )

        return sorted(filtered_applicable_candidates, key=self._sort_key)

    def _sort_key(self, candidate):
        # type: (InstallationCandidate) -> CandidateSortingKey
        """
        Function to pass as the `key` argument to a call to sorted() to sort
        InstallationCandidates by preference.

        Returns a tuple such that tuples sorting as greater using Python's
        default comparison operator are more preferred.

        The preference is as follows:

        First and foremost, candidates with allowed (matching) hashes are
        always preferred over candidates without matching hashes. This is
        because e.g. if the only candidate with an allowed hash is yanked,
        we still want to use that candidate.

        Second, excepting hash considerations, candidates that have been
        yanked (in the sense of PEP 592) are always less preferred than
        candidates that haven't been yanked. Then:

        If not finding wheels, they are sorted by version only.
        If finding wheels, then the sort order is by version, then:
          1. existing installs
          2. wheels ordered via Wheel.support_index_min(self._supported_tags)
          3. source archives
        If prefer_binary was set, then all wheels are sorted above sources.

        Note: it was considered to embed this logic into the Link
              comparison operators, but then different sdist links
              with the same version, would have to be considered equal
        """
        valid_tags = self._supported_tags
        support_num = len(valid_tags)
        build_tag = ()  # type: BuildTag
        binary_preference = 0
        link = candidate.link
        if link.is_wheel:
            # can raise InvalidWheelFilename
            wheel = Wheel(link.filename)
            if not wheel.supported(valid_tags):
                raise UnsupportedWheel(
                    "{} is not a supported wheel for this platform. It "
                    "can't be sorted.".format(wheel.filename)
                )
            if self._prefer_binary:
                binary_preference = 1
            pri = -(wheel.support_index_min(valid_tags))
            if wheel.build_tag is not None:
                match = re.match(r'^(\d+)(.*)$', wheel.build_tag)
                build_tag_groups = match.groups()
                build_tag = (int(build_tag_groups[0]), build_tag_groups[1])
        else:  # sdist
            pri = -(support_num)
        has_allowed_hash = int(link.is_hash_allowed(self._hashes))
        yank_value = -1 * int(link.is_yanked)  # -1 for yanked.
        return (
            has_allowed_hash, yank_value, binary_preference, candidate.version,
            build_tag, pri,
        )

    def sort_best_candidate(
        self,
        candidates,    # type: List[InstallationCandidate]
    ):
        # type: (...) -> Optional[InstallationCandidate]
        """
        Return the best candidate per the instance's sort order, or None if
        no candidate is acceptable.
        """
        if not candidates:
            return None
        best_candidate = max(candidates, key=self._sort_key)

        return best_candidate

    def compute_best_candidate(
        self,
        candidates,      # type: List[InstallationCandidate]
    ):
        # type: (...) -> BestCandidateResult
        """
        Compute and return a `BestCandidateResult` instance.
        """
        applicable_candidates = self.get_applicable_candidates(candidates)

        best_candidate = self.sort_best_candidate(applicable_candidates)

        return BestCandidateResult(
            candidates,
            applicable_candidates=applicable_candidates,
            best_candidate=best_candidate,
        )


class PackageFinder:
    """This finds packages.

    This is meant to match easy_install's technique for looking for
    packages, by reading pages and looking for appropriate links.
    """

    def __init__(
        self,
        link_collector,       # type: LinkCollector
        target_python,        # type: TargetPython
        allow_yanked,         # type: bool
        format_control=None,  # type: Optional[FormatControl]
        candidate_prefs=None,         # type: CandidatePreferences
        ignore_requires_python=None,  # type: Optional[bool]
    ):
        # type: (...) -> None
        """
        This constructor is primarily meant to be used by the create() class
        method and from tests.

        :param format_control: A FormatControl object, used to control
            the selection of source packages / binary packages when consulting
            the index and links.
        :param candidate_prefs: Options to use when creating a
            CandidateEvaluator object.
        """
        if candidate_prefs is None:
            candidate_prefs = CandidatePreferences()

        format_control = format_control or FormatControl(set(), set())

        self._allow_yanked = allow_yanked
        self._candidate_prefs = candidate_prefs
        self._ignore_requires_python = ignore_requires_python
        self._link_collector = link_collector
        self._target_python = target_python

        self.format_control = format_control

        # These are boring links that have already been logged somehow.
        self._logged_links = set()  # type: Set[Link]

    # Don't include an allow_yanked default value to make sure each call
    # site considers whether yanked releases are allowed. This also causes
    # that decision to be made explicit in the calling code, which helps
    # people when reading the code.
    @classmethod
    def create(
        cls,
        link_collector,      # type: LinkCollector
        selection_prefs,     # type: SelectionPreferences
        target_python=None,  # type: Optional[TargetPython]
    ):
        # type: (...) -> PackageFinder
        """Create a PackageFinder.

        :param selection_prefs: The candidate selection preferences, as a
            SelectionPreferences object.
        :param target_python: The target Python interpreter to use when
            checking compatibility. If None (the default), a TargetPython
            object will be constructed from the running Python.
        """
        if target_python is None:
            target_python = TargetPython()

        candidate_prefs = CandidatePreferences(
            prefer_binary=selection_prefs.prefer_binary,
            allow_all_prereleases=selection_prefs.allow_all_prereleases,
        )

        return cls(
            candidate_prefs=candidate_prefs,
            link_collector=link_collector,
            target_python=target_python,
            allow_yanked=selection_prefs.allow_yanked,
            format_control=selection_prefs.format_control,
            ignore_requires_python=selection_prefs.ignore_requires_python,
        )

    @property
    def target_python(self):
        # type: () -> TargetPython
        return self._target_python

    @property
    def search_scope(self):
        # type: () -> SearchScope
        return self._link_collector.search_scope

    @search_scope.setter
    def search_scope(self, search_scope):
        # type: (SearchScope) -> None
        self._link_collector.search_scope = search_scope

    @property
    def find_links(self):
        # type: () -> List[str]
        return self._link_collector.find_links

    @property
    def index_urls(self):
        # type: () -> List[str]
        return self.search_scope.index_urls

    @property
    def trusted_hosts(self):
        # type: () -> Iterable[str]
        for host_port in self._link_collector.session.pip_trusted_origins:
            yield build_netloc(*host_port)

    @property
    def allow_all_prereleases(self):
        # type: () -> bool
        return self._candidate_prefs.allow_all_prereleases

    def set_allow_all_prereleases(self):
        # type: () -> None
        self._candidate_prefs.allow_all_prereleases = True

    @property
    def prefer_binary(self):
        # type: () -> bool
        return self._candidate_prefs.prefer_binary

    def set_prefer_binary(self):
        # type: () -> None
        self._candidate_prefs.prefer_binary = True

    def make_link_evaluator(self, project_name):
        # type: (str) -> LinkEvaluator
        canonical_name = canonicalize_name(project_name)
        formats = self.format_control.get_allowed_formats(canonical_name)

        return LinkEvaluator(
            project_name=project_name,
            canonical_name=canonical_name,
            formats=formats,
            target_python=self._target_python,
            allow_yanked=self._allow_yanked,
            ignore_requires_python=self._ignore_requires_python,
        )

    def get_state_as_tuple(self, immutable=False):
        # type: (bool) -> PackageFinderTuple

        if immutable:
            return PackageFinderTuple(
                logged_links=frozenset(self._logged_links),
                link_collector=self._link_collector,
                candidate_prefs=self._candidate_prefs,
                target_python=self._target_python
            )

        return PackageFinderTuple(
            logged_links=self._logged_links,
            link_collector=self._link_collector,
            candidate_prefs=self._candidate_prefs,
            target_python=self._target_python
        )

    @staticmethod
    def _sort_links_static(links):
        # type: (Iterable[Link]) -> List[Link]
        eggs, no_eggs = [], []
        seen = set()  # type: Set[Link]
        for link in links:
            if link not in seen:
                seen.add(link)
                if link.egg_fragment:
                    eggs.append(link)
                else:
                    no_eggs.append(link)
        return no_eggs + eggs

    def _sort_links(self, links):
        # type: (Iterable[Link]) -> List[Link]
        """
        Returns elements of links in order, non-egg links first, egg links
        second, while eliminating duplicates
        """
        return PackageFinder._sort_links_static(links)

    @staticmethod
    def _log_skipped_link_static(package_finder_tuple, link, reason):
        # type: (PackageFinderTuple, Link, str) -> None
        if link not in package_finder_tuple.logged_links:
            # Put the link at the end so the reason is more visible and because
            # the link string is usually very long.
            logger.debug('Skipping link: %s: %s', reason, link)
            package_finder_tuple.logged_links.add(link)

    def _log_skipped_link(self, link, reason):
        # type: (Link, str) -> None
        PackageFinder._log_skipped_link_static(self.get_state_as_tuple(), link, reason)

    @staticmethod
    def get_install_candidate_static(
        package_finder_tuple,   # type: PackageFinderTuple
        link_evaluator_tuple,   # type: LinkEvaluatorTuple
        link                    # type: Link
    ):
        # type: (...) -> Optional[InstallationCandidate]
        is_candidate, result = LinkEvaluator.evaluate_link_static(
            link_evaluator_tuple,
            link
        )
        if not is_candidate:
            if result:
                PackageFinder._log_skipped_link_static(
                    package_finder_tuple,
                    link,
                    reason=result
                )
            return None

        return InstallationCandidate(
            name=link_evaluator_tuple.project_name,
            link=link,
            version=result,
        )

    def get_install_candidate(self, link_evaluator, link):
        # type: (LinkEvaluator, Link) -> Optional[InstallationCandidate]
        """
        If the link is a candidate for install, convert it to an
        InstallationCandidate and return it. Otherwise, return None.
        """
        return PackageFinder.get_install_candidate_static(
            self.get_state_as_tuple(),
            link_evaluator.get_state_as_tuple(),
            link
        )

    @staticmethod
    def evaluate_links_static(
        package_finder_tuple,   # type: PackageFinderTuple
        link_evaluator_tuple,   # type: LinkEvaluatorTuple
        links                   # type: Iterable[Link]
    ):
        # type: (...) -> List[InstallationCandidate]
        candidates = []
        for link in PackageFinder._sort_links_static(links):
            candidate = PackageFinder.get_install_candidate_static(
                package_finder_tuple,
                link_evaluator_tuple,
                link
            )
            if candidate is not None:
                candidates.append(candidate)

        return candidates

    def evaluate_links(self, link_evaluator, links):
        # type: (LinkEvaluator, Iterable[Link]) -> List[InstallationCandidate]
        """
        Convert links that are candidates to InstallationCandidate objects.
        """
        return PackageFinder.evaluate_links_static(
            self.get_state_as_tuple(),
            link_evaluator.get_state_as_tuple(),
            links
        )

    @staticmethod
    def process_project_url_static(
        package_finder_tuple,   # type: PackageFinderTuple
        project_url,            # type: Link
        link_evaluator_tuple    # type: LinkEvaluatorTuple
    ):
        # type: (...) -> List[InstallationCandidate]
        logger.debug(
            'Fetching project page and analyzing links: %s', project_url,
        )
        html_page = package_finder_tuple.link_collector.fetch_page(project_url)
        if html_page is None:
            return []

        page_links = list(parse_links(html_page))

        with indent_log():
            package_links = PackageFinder.evaluate_links_static(
                package_finder_tuple,
                link_evaluator_tuple,
                links=page_links,
            )

        return package_links

<<<<<<< HEAD
    def process_project_url(self, project_url, link_evaluator):
        # type: (Link, LinkEvaluator) -> List[InstallationCandidate]
        return PackageFinder.process_project_url_static(
            self.get_state_as_tuple(),
            project_url,
            link_evaluator.get_state_as_tuple()
        )

    @staticmethod
    @functools.lru_cache(maxsize=None)
    def find_all_candidates_static(
        package_finder_tuple,   # type: PackageFinderTuple
        link_evaluator_tuple,   # type: LinkEvaluatorTuple
        project_name            # type: str
    ):
        # type: (...) -> List[InstallationCandidate]
=======
    def find_all_candidates(self, project_name):
        # type: (str) -> List[InstallationCandidate]
>>>>>>> 197667ab
        """Find all available InstallationCandidate for project_name

        This checks index_urls and find_links.
        All versions found are returned as an InstallationCandidate list.

        See LinkEvaluator.evaluate_link() for details on which files
        are accepted.
        """
<<<<<<< HEAD

        # Need to convert logged_links to normal set, so we can update it.
        package_finder_tuple = PackageFinderTuple(
            logged_links=set(package_finder_tuple.logged_links),
            link_collector=package_finder_tuple.link_collector,
            target_python=package_finder_tuple.target_python,
            candidate_prefs=package_finder_tuple.candidate_prefs
        )

        # Just add link_collector to the tuple
        collected_links = package_finder_tuple.link_collector.collect_links(
            project_name
        )

        find_links_versions = PackageFinder.evaluate_links_static(
            package_finder_tuple,
            link_evaluator_tuple,
            links=collected_links.find_links,
        )

        # Only needs link collector from package_finder
        page_versions = []
        for project_url in collected_links.project_urls:
            package_links = PackageFinder.process_project_url_static(
                package_finder_tuple,
                project_url,
                link_evaluator_tuple,
            )
            page_versions.extend(package_links)

        file_versions = PackageFinder.evaluate_links_static(
            package_finder_tuple,
            link_evaluator_tuple,
            links=collected_links.files,
        )
        if file_versions:
            file_versions.sort(reverse=True)
            logger.debug(
                'Local files found: %s',
                ', '.join([
                    url_to_path(candidate.link.url)
                    for candidate in file_versions
                ])
            )

        # This is an intentional priority ordering
        return file_versions + find_links_versions + page_versions
=======
        return _find_all_candidates_cached(project_name)
>>>>>>> 197667ab

    def find_all_candidates(self, project_name):
        # type: (str) -> List[InstallationCandidate]
        """Find all available InstallationCandidate for project_name

        This checks index_urls and find_links.
        All versions found are returned as an InstallationCandidate list.

        See LinkEvaluator.evaluate_link() for details on which files
        are accepted.
        """
        link_evaluator = self.make_link_evaluator(project_name)

        package_finder_tuple = self.get_state_as_tuple(True)
        link_evaluator_tuple = link_evaluator.get_state_as_tuple()
        return PackageFinder.find_all_candidates_static(
            package_finder_tuple,
            link_evaluator_tuple,
            project_name
        )

    @staticmethod
    def make_candidate_evaluator_static(
        package_finder_tuple,   # type: PackageFinderTuple
        project_name,           # type: str
        specifier=None,         # type: Optional[specifiers.BaseSpecifier]
        hashes=None,            # type: Optional[Hashes]
    ):
        # type: (...) -> CandidateEvaluator
        candidate_prefs = package_finder_tuple.candidate_prefs
        return CandidateEvaluator.create(
            project_name=project_name,
            target_python=package_finder_tuple.target_python,
            prefer_binary=candidate_prefs.prefer_binary,
            allow_all_prereleases=candidate_prefs.allow_all_prereleases,
            specifier=specifier,
            hashes=hashes,
        )

    def make_candidate_evaluator(
        self,
        project_name,    # type: str
        specifier=None,  # type: Optional[specifiers.BaseSpecifier]
        hashes=None,     # type: Optional[Hashes]
    ):
        # type: (...) -> CandidateEvaluator
        """Create a CandidateEvaluator object to use.
        """
        package_finder_tuple = self.get_state_as_tuple()
        return PackageFinder.make_candidate_evaluator_static(
            package_finder_tuple,
            project_name,
            specifier,
            hashes
        )

<<<<<<< HEAD
    @staticmethod
    @functools.lru_cache(maxsize=None)
    def find_best_candidate_static(
        package_finder_tuple,   # type: PackageFinderTuple
        link_evaluator_tuple,   # type: LinkEvaluatorTuple
        project_name,           # type: str
        specifier=None,         # type: Optional[specifiers.BaseSpecifier]
        hashes=None             # type: Optional[Hashes]
    ):
        # type: (...) -> BestCandidateResult
        candidate_evaluator = PackageFinder.make_candidate_evaluator_static(
            package_finder_tuple,
            project_name,
            specifier,
            hashes
        )
        candidates = PackageFinder.find_all_candidates_static(
            package_finder_tuple,
            link_evaluator_tuple,
            project_name
        )

        return candidate_evaluator.compute_best_candidate(candidates)

=======
>>>>>>> 197667ab
    def find_best_candidate(
        self,
        project_name,       # type: str
        specifier=None,     # type: Optional[specifiers.BaseSpecifier]
        hashes=None,        # type: Optional[Hashes]
    ):
        # type: (...) -> BestCandidateResult
        """Find matches for the given project and specifier.

        :param specifier: An optional object implementing `filter`
            (e.g. `packaging.specifiers.SpecifierSet`) to filter applicable
            versions.

        :return: A `BestCandidateResult` instance, 
            called from a static function that caches function calls.
        """
<<<<<<< HEAD
        link_evaluator = self.make_link_evaluator(project_name)

        package_finder_tuple = self.get_state_as_tuple(True)
        link_evaluator_tuple = link_evaluator.get_state_as_tuple()

        return PackageFinder.find_best_candidate_static(
            package_finder_tuple,
            link_evaluator_tuple,
            project_name,
            specifier,
            hashes
        )
=======
        return _find_best_candidate_cached(project_name, specifier, hashes)
>>>>>>> 197667ab

    def find_requirement(self, req, upgrade):
        # type: (InstallRequirement, bool) -> Optional[InstallationCandidate]
        """Try to find a Link matching req

        Expects req, an InstallRequirement and upgrade, a boolean
        Returns a InstallationCandidate if found,
        Raises DistributionNotFound or BestVersionAlreadyInstalled otherwise
        """
        hashes = req.hashes(trust_internet=False)
        best_candidate_result = self.find_best_candidate(
            req.name, specifier=req.specifier, hashes=hashes,
        )
        best_candidate = best_candidate_result.best_candidate

        installed_version = None    # type: Optional[_BaseVersion]
        if req.satisfied_by is not None:
            installed_version = parse_version(req.satisfied_by.version)

        def _format_versions(cand_iter):
            # type: (Iterable[InstallationCandidate]) -> str
            # This repeated parse_version and str() conversion is needed to
            # handle different vendoring sources from pip and pkg_resources.
            # If we stop using the pkg_resources provided specifier and start
            # using our own, we can drop the cast to str().
            return ", ".join(sorted(
                {str(c.version) for c in cand_iter},
                key=parse_version,
            )) or "none"

        if installed_version is None and best_candidate is None:
            logger.critical(
                'Could not find a version that satisfies the requirement %s '
                '(from versions: %s)',
                req,
                _format_versions(best_candidate_result.iter_all()),
            )

            raise DistributionNotFound(
                'No matching distribution found for {}'.format(
                    req)
            )

        best_installed = False
        if installed_version and (
                best_candidate is None or
                best_candidate.version <= installed_version):
            best_installed = True

        if not upgrade and installed_version is not None:
            if best_installed:
                logger.debug(
                    'Existing installed version (%s) is most up-to-date and '
                    'satisfies requirement',
                    installed_version,
                )
            else:
                logger.debug(
                    'Existing installed version (%s) satisfies requirement '
                    '(most up-to-date version is %s)',
                    installed_version,
                    best_candidate.version,
                )
            return None

        if best_installed:
            # We have an existing version, and its the best version
            logger.debug(
                'Installed version (%s) is most up-to-date (past versions: '
                '%s)',
                installed_version,
                _format_versions(best_candidate_result.iter_applicable()),
            )
            raise BestVersionAlreadyInstalled

        logger.debug(
            'Using version %s (newest of versions: %s)',
            best_candidate.version,
            _format_versions(best_candidate_result.iter_applicable()),
        )
        return best_candidate


def _find_name_version_sep(fragment, canonical_name):
    # type: (str, str) -> int
    """Find the separator's index based on the package's canonical name.

    :param fragment: A <package>+<version> filename "fragment" (stem) or
        egg fragment.
    :param canonical_name: The package's canonical name.

    This function is needed since the canonicalized name does not necessarily
    have the same length as the egg info's name part. An example::

    >>> fragment = 'foo__bar-1.0'
    >>> canonical_name = 'foo-bar'
    >>> _find_name_version_sep(fragment, canonical_name)
    8
    """
    # Project name and version must be separated by one single dash. Find all
    # occurrences of dashes; if the string in front of it matches the canonical
    # name, this is the one separating the name and version parts.
    for i, c in enumerate(fragment):
        if c != "-":
            continue
        if canonicalize_name(fragment[:i]) == canonical_name:
            return i
    raise ValueError(f"{fragment} does not match {canonical_name}")


def _extract_version_from_fragment(fragment, canonical_name):
    # type: (str, str) -> Optional[str]
    """Parse the version string from a <package>+<version> filename
    "fragment" (stem) or egg fragment.

    :param fragment: The string to parse. E.g. foo-2.1
    :param canonical_name: The canonicalized name of the package this
        belongs to.
    """
    try:
        version_start = _find_name_version_sep(fragment, canonical_name) + 1
    except ValueError:
        return None
    version = fragment[version_start:]
    if not version:
        return None
    return version<|MERGE_RESOLUTION|>--- conflicted
+++ resolved
@@ -113,81 +113,6 @@
             )
 
     return True
-
-
-@functools.lru_cache(maxsize=None)
-def _find_best_candidate_cached(
-        self,
-        project_name,       # type: str
-        specifier=None,     # type: Optional[specifiers.BaseSpecifier]
-        hashes=None,        # type: Optional[Hashes]
-):
-    # type: (...) -> BestCandidateResult
-    """Find matches for the given project and specifier.
-
-    :param specifier: An optional object implementing `filter`
-        (e.g. `packaging.specifiers.SpecifierSet`) to filter applicable
-        versions.
-
-    :return: A `BestCandidateResult` instance, 
-        and cache the result to reduce future call's execution time.
-    """
-    candidates = self.find_all_candidates(project_name)
-    candidate_evaluator = self.make_candidate_evaluator(
-        project_name=project_name,
-        specifier=specifier,
-        hashes=hashes,
-    )
-    return candidate_evaluator.compute_best_candidate(candidates)
-
-
-@functools.lru_cache(maxsize=None)
-def _find_all_candidates_cached(
-        self,
-        project_name,       # type: str
-):
-    # type: (...) -> List[InstallationCandidate]
-    """Find all available InstallationCandidate for project_name
-
-    This checks index_urls and find_links.
-    All versions found are returned as an InstallationCandidate list,
-    and results are cached to reduce future call's execution time.
-
-    See LinkEvaluator.evaluate_link() for details on which files
-    are accepted.
-    """
-    collected_links = self._link_collector.collect_links(project_name)
-
-    link_evaluator = self.make_link_evaluator(project_name)
-
-    find_links_versions = self.evaluate_links(
-        link_evaluator,
-        links=collected_links.find_links,
-    )
-
-    page_versions = []
-    for project_url in collected_links.project_urls:
-        package_links = self.process_project_url(
-            project_url, link_evaluator=link_evaluator,
-        )
-        page_versions.extend(package_links)
-
-    file_versions = self.evaluate_links(
-        link_evaluator,
-        links=collected_links.files,
-    )
-    if file_versions:
-        file_versions.sort(reverse=True)
-        logger.debug(
-            'Local files found: %s',
-            ', '.join([
-                url_to_path(candidate.link.url)
-                for candidate in file_versions
-            ])
-        )
-
-    # This is an intentional priority ordering
-    return file_versions + find_links_versions + page_versions
 
 
 class LinkEvaluator:
@@ -980,7 +905,6 @@
 
         return package_links
 
-<<<<<<< HEAD
     def process_project_url(self, project_url, link_evaluator):
         # type: (Link, LinkEvaluator) -> List[InstallationCandidate]
         return PackageFinder.process_project_url_static(
@@ -997,10 +921,6 @@
         project_name            # type: str
     ):
         # type: (...) -> List[InstallationCandidate]
-=======
-    def find_all_candidates(self, project_name):
-        # type: (str) -> List[InstallationCandidate]
->>>>>>> 197667ab
         """Find all available InstallationCandidate for project_name
 
         This checks index_urls and find_links.
@@ -1009,7 +929,6 @@
         See LinkEvaluator.evaluate_link() for details on which files
         are accepted.
         """
-<<<<<<< HEAD
 
         # Need to convert logged_links to normal set, so we can update it.
         package_finder_tuple = PackageFinderTuple(
@@ -1057,9 +976,6 @@
 
         # This is an intentional priority ordering
         return file_versions + find_links_versions + page_versions
-=======
-        return _find_all_candidates_cached(project_name)
->>>>>>> 197667ab
 
     def find_all_candidates(self, project_name):
         # type: (str) -> List[InstallationCandidate]
@@ -1116,7 +1032,6 @@
             hashes
         )
 
-<<<<<<< HEAD
     @staticmethod
     @functools.lru_cache(maxsize=None)
     def find_best_candidate_static(
@@ -1141,8 +1056,6 @@
 
         return candidate_evaluator.compute_best_candidate(candidates)
 
-=======
->>>>>>> 197667ab
     def find_best_candidate(
         self,
         project_name,       # type: str
@@ -1156,10 +1069,9 @@
             (e.g. `packaging.specifiers.SpecifierSet`) to filter applicable
             versions.
 
-        :return: A `BestCandidateResult` instance, 
+        :return: A `BestCandidateResult` instance,
             called from a static function that caches function calls.
         """
-<<<<<<< HEAD
         link_evaluator = self.make_link_evaluator(project_name)
 
         package_finder_tuple = self.get_state_as_tuple(True)
@@ -1172,9 +1084,6 @@
             specifier,
             hashes
         )
-=======
-        return _find_best_candidate_cached(project_name, specifier, hashes)
->>>>>>> 197667ab
 
     def find_requirement(self, req, upgrade):
         # type: (InstallRequirement, bool) -> Optional[InstallationCandidate]
