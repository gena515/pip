--- conflicted
+++ resolved
@@ -38,13 +38,7 @@
 from pip._internal.utils.urls import url_to_path
 
 if MYPY_CHECK_RUNNING:
-<<<<<<< HEAD
-    from typing import (
-        Dict, Iterator, List, Optional, Tuple, Union,
-    )
-=======
-    from typing import Iterator, List, Optional, Tuple, Union
->>>>>>> a88c84df
+    from typing import Dict, Iterator, List, Optional, Tuple, Union
 
     from pip._internal.models.link import Link
 
@@ -199,7 +193,9 @@
         else:
             modified = email.utils.formatdate(stats.st_mtime, usegmt=True)
             content_type = mimetypes.guess_type(pathname)[0] or "text/plain"
-            resp.headers = CaseInsensitiveDict({
+            resp.headers = CaseInsensitive
+            
+            ({
                 "Content-Type": content_type,
                 "Content-Length": stats.st_size,
                 "Last-Modified": modified,
