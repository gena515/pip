--- conflicted
+++ resolved
@@ -238,37 +238,6 @@
         cmdoptions.check_dist_restriction(options, check_target=True)
 
         install_options = options.install_options or []
-<<<<<<< HEAD
-        if options.use_user_site:
-            explicit_opt = self.parser.provided_options
-            if "--user" not in explicit_opt:
-                # user option was implicit, so allow it to be disabled
-                # by explicit options
-                if options.prefix_path and "--prefix" in explicit_opt:
-                    options.use_user_site = False
-                if options.target_dir and "--target" in explicit_opt:
-                    options.use_user_site = False
-            if options.use_user_site:
-                if options.prefix_path:
-                    raise CommandError(
-                        "Can not combine '--user' and '--prefix' as they imply "
-                        "different installation locations"
-                    )
-                if options.target_dir:
-                    raise CommandError(
-                        "Can not combine '--user' and '--target' as they imply "
-                        "different installation locations"
-                    )
-                if virtualenv_no_global():
-                    raise InstallationError(
-                        "Can not perform a '--user' install. User site-packages "
-                        "are not visible in this virtualenv."
-                    )
-                install_options.append('--user')
-            if options.prefix_path:
-                install_options.append('--prefix=')
-=======
->>>>>>> b304ee1f
 
         options.use_user_site = decide_user_install(
             options.use_user_site,
@@ -276,6 +245,7 @@
             target_dir=options.target_dir,
             root_path=options.root_path,
             isolated_mode=options.isolated_mode,
+            args_on_cli=self.parser.provided_options,
         )
 
         target_temp_dir = None  # type: Optional[TempDirectory]
@@ -583,6 +553,7 @@
     target_dir=None,  # type: Optional[str]
     root_path=None,  # type: Optional[str]
     isolated_mode=False,  # type: bool
+    args_on_cli=(),
 ):
     # type: (...) -> bool
     """Determine whether to do a user install based on the input options.
@@ -599,19 +570,28 @@
         logger.debug("Non-user install by explicit request")
         return False
 
+    if use_user_site and '--user' not in args_on_cli:
+        # Implicit
+        if prefix_path and '--prefix' in args_on_cli:
+            logger.info(
+                "Ignoring implied '--user' due to '--prefix' argument"
+            )
+            return False
+
     if use_user_site:
         if prefix_path:
             raise CommandError(
                 "Can not combine '--user' and '--prefix' as they imply "
                 "different installation locations"
             )
-        if virtualenv_no_global():
+        elif virtualenv_no_global():
             raise InstallationError(
                 "Can not perform a '--user' install. User site-packages "
                 "are not visible in this virtualenv."
             )
-        logger.debug("User install by explicit request")
-        return True
+        else:
+            logger.debug("User install by explicit request")
+            return True
 
     # If we are here, user installs have not been explicitly requested/avoided
     assert use_user_site is None
