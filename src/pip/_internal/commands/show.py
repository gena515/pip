from __future__ import absolute_import

import json
import logging
import os
<<<<<<< HEAD
from collections import OrderedDict
from email.parser import FeedParser  # type: ignore
from io import StringIO
=======
from email.parser import FeedParser
>>>>>>> 54c05385

from pip._vendor import pkg_resources
from pip._vendor.packaging.utils import canonicalize_name
from pip._vendor.six.moves import configparser

from pip._internal.cli.base_command import Command
from pip._internal.cli.status_codes import ERROR, SUCCESS

logger = logging.getLogger(__name__)


class ShowCommand(Command):
    """
    Show information about one or more installed packages.

    The default output is in RFC-compliant mail header format.
    """
    name = 'show'
    usage = """
      %prog [options] <package> ..."""
    summary = 'Show information about installed packages.'
    ignore_require_venv = True

    def __init__(self, *args, **kw):
        super(ShowCommand, self).__init__(*args, **kw)

        cmd_opts = self.cmd_opts

        cmd_opts.add_option(
            '-f', '--files',
            dest='files',
            action='store_true',
            default=False,
            help="Show the full list of installed files for each package."
        )
        cmd_opts.add_option(
            '--format',
            action='store',
            dest='format_choice',
            default='header',
            choices=('header', 'json'),
            help="Select output format as header (the default format) or json."
        )

        self.parser.insert_option_group(0, cmd_opts)

    def run(self, options, args):
        if not args:
            logger.warning('ERROR: Please provide a package name or names.')
            return ERROR

        format_options = {
            'json': print_json,
            'header': print_header_format,
        }

        print_with_format = format_options[options.format_choice]

        print_distributions(args, list_files=options.files,
                            verbose=options.verbose,
                            print_with_format=print_with_format)


def print_distributions(packages, list_files, verbose, print_with_format):
    """
    Gather information for all installed packages and print the
    information in either header (default) format or json format.
    """
    distributions = search_packages_info(packages)
    info = []

    for dist in distributions:
        package_info = get_package_info(dist, list_files, verbose)
        info.append(OrderedDict(package_info))

    if not info:
        return ERROR
    print_with_format(info)
    return SUCCESS


def search_packages_info(packages):
    """
    Gather details from installed distributions. Print distribution name,
    version, location, and installed files. Installed files requires a
    pip generated 'installed-files.txt' in the distributions '.egg-info'
    directory.
    """
    installed = {}
    for p in pkg_resources.working_set:
        installed[canonicalize_name(p.project_name)] = p

    package_names = [canonicalize_name(name) for name in packages]

    for dist in [installed[pkg] for pkg in package_names if pkg in installed]:
        package = {
            'name': dist.project_name,
            'version': dist.version,
            'location': dist.location,
            'requires': [dep.project_name for dep in dist.requires()],
        }
        file_list = None
        metadata = None
        if isinstance(dist, pkg_resources.DistInfoDistribution):
            # RECORDs should be part of .dist-info metadatas
            if dist.has_metadata('RECORD'):
                lines = dist.get_metadata_lines('RECORD')
                paths = [l.split(',')[0] for l in lines]
                paths = [os.path.join(dist.location, p) for p in paths]
                file_list = [os.path.relpath(p, dist.location) for p in paths]

            if dist.has_metadata('METADATA'):
                metadata = dist.get_metadata('METADATA')
        else:
            # Otherwise use pip's log for .egg-info's
            if dist.has_metadata('installed-files.txt'):
                paths = dist.get_metadata_lines('installed-files.txt')
                paths = [os.path.join(dist.egg_info, p) for p in paths]
                file_list = [os.path.relpath(p, dist.location) for p in paths]

            if dist.has_metadata('PKG-INFO'):
                metadata = dist.get_metadata('PKG-INFO')

        if dist.has_metadata('entry_points.txt'):
            entry_points = dist.get_metadata_lines('entry_points.txt')
            package['entry_points'] = entry_points

        if dist.has_metadata('INSTALLER'):
            for line in dist.get_metadata_lines('INSTALLER'):
                if line.strip():
                    package['installer'] = line.strip()
                    break

        # @todo: Should pkg_resources.Distribution have a
        # `get_pkg_info` method?
        feed_parser = FeedParser()
        feed_parser.feed(metadata)
        pkg_info_dict = feed_parser.close()
        for key in ('metadata-version', 'summary',
                    'home-page', 'author', 'author-email', 'license'):
            package[key] = pkg_info_dict.get(key)

        # It looks like FeedParser cannot deal with repeated headers
        classifiers = []
        for line in metadata.splitlines():
            if line.startswith('Classifier: '):
                classifiers.append(line[len('Classifier: '):])
        package['classifiers'] = classifiers

        if file_list:
            package['files'] = sorted(file_list)
        yield package


def get_package_info(dist, list_files=False, verbose=False):
    """
    Gather details from an installed distribution.
    """
    name = dist.get('name', '')
    required_by = [
        pkg.project_name for pkg in pkg_resources.working_set
        if name in [required.name for required in pkg.requires()]
    ]
    info = [
        ("Name", name),
        ("Version", dist.get('version', '')),
        ("Summary", dist.get('summary', '')),
        ("Home-page", dist.get('home-page', '')),
        ("Author", dist.get('author', '')),
        ("Author-email", dist.get('author-email', '')),
        ("License", dist.get('license', '')),
        ("Location", dist.get('location', '')),
        ("Requires", dist.get('requires', [])),
        ("Required-by", required_by)
    ]

    if verbose:
        parser = configparser.ConfigParser()
        parser.readfp(StringIO(u'\n'.join(dist.get('entry_points', []))))

        entry_points = {section: dict(parser.items(section))
                        for section in parser.sections()}
        info.extend([
            ("Metadata-Version", dist.get('metadata-version', '')),
            ("Installer", dist.get('installer', '')),
            ("Classifiers", dist.get('classifiers', [])),
            ("Entry-points", entry_points)
        ])

    if list_files:
        if "files" not in dist:
            info.extend([("Files", None)])
        else:
            info.extend([("Files", dist.get('files', []))])
    return info


def print_header_format(info):
    """
    Print the information from installed distributions found.
    """
    for package in info:
        for key, value in package.items():
            if key == 'Classifiers':
                logger.info("%s:", key)
                for classifier in value:
                    logger.info("  %s", classifier)
            elif key == 'Entry-points':
                logger.info("%s:", key)
                for entry_point, entry_point_info in value.items():
                    logger.info("  [%s]", entry_point)
                    for x, y in entry_point_info.items():
                        logger.info("  %s = %s", x, y)
            elif isinstance(value, list):
                logger.info("%s:\n  %s", key, "\n  ".join(value))
            else:
                logger.info("%s: %s", key, value)
        if info.index(package) < (len(info) - 1):
            logger.info("---")


def print_json(info):
    """
    Print in JSON format the information from installed distributions found.
    """
    logger.info(json.dumps(info, indent=4))<|MERGE_RESOLUTION|>--- conflicted
+++ resolved
@@ -3,13 +3,9 @@
 import json
 import logging
 import os
-<<<<<<< HEAD
 from collections import OrderedDict
-from email.parser import FeedParser  # type: ignore
+from email.parser import FeedParser
 from io import StringIO
-=======
-from email.parser import FeedParser
->>>>>>> 54c05385
 
 from pip._vendor import pkg_resources
 from pip._vendor.packaging.utils import canonicalize_name
