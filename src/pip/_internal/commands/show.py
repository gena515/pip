<<<<<<< HEAD
from __future__ import absolute_import

import json
=======
>>>>>>> d150cf2a
import logging
import os
from email.parser import FeedParser
from optparse import Values
from typing import Dict, Iterator, List

from pip._vendor import pkg_resources
from pip._vendor.packaging.utils import canonicalize_name

from pip._internal.cli.base_command import Command
from pip._internal.cli.status_codes import ERROR, SUCCESS
from pip._internal.utils.misc import write_output
<<<<<<< HEAD
from pip._internal.utils.typing import MYPY_CHECK_RUNNING

if MYPY_CHECK_RUNNING:
    from optparse import Values
    from typing import List, Dict, Iterator, Any
=======
>>>>>>> d150cf2a

logger = logging.getLogger(__name__)


class ShowCommand(Command):
    """
    Show information about one or more installed packages.

    The output is in RFC-compliant mail header format.
    """

    usage = """
      %prog [options] <package> ..."""
    ignore_require_venv = True

    def add_options(self):
        # type: () -> None
        self.cmd_opts.add_option(
            '-f', '--files',
            dest='files',
            action='store_true',
            default=False,
            help='Show the full list of installed files for each package.')
        self.cmd_opts.add_option(
            '--format',
            action='store',
            dest='list_format',
            default="header",
            choices=('header', 'json'),
            help="Select the output format among: header (default) or json",
        )
        self.parser.insert_option_group(0, self.cmd_opts)

    def run(self, options, args):
        # type: (Values, List[str]) -> int
        if not args:
            logger.warning('ERROR: Please provide a package name or names.')
            return ERROR

        query = args

        # Get list of package infos and print them
        results = search_packages_info(query)
        return_status = False

        if options.list_format == 'header':

            return_status = print_results_default(results,
                                                  list_files=options.files,
                                                  verbose=options.verbose)

        elif options.list_format == 'json':

            return_status = print_results_json(results,
                                               list_files=options.files,
                                               verbose=options.verbose)

        return SUCCESS if return_status else ERROR


def search_packages_info(query):
    # type: (List[str]) -> Iterator[Dict[str, str]]
    """
    Gather details from installed distributions. Print distribution name,
    version, location, and installed files. Installed files requires a
    pip generated 'installed-files.txt' in the distributions '.egg-info'
    directory.
    """
    installed = {}
    for p in pkg_resources.working_set:
        installed[canonicalize_name(p.project_name)] = p

    query_names = [canonicalize_name(name) for name in query]
    missing = sorted(
        [name for name, pkg in zip(query, query_names) if pkg not in installed]
    )
    if missing:
        logger.warning('Package(s) not found: %s', ', '.join(missing))

    def get_requiring_packages(package_name):
        # type: (str) -> List[str]
        canonical_name = canonicalize_name(package_name)
        return [
            pkg.project_name for pkg in pkg_resources.working_set
            if canonical_name in
               [canonicalize_name(required.name) for required in
                pkg.requires()]
        ]

    for dist in [installed[pkg] for pkg in query_names if pkg in installed]:
        package = {
            'name': dist.project_name,
            'version': dist.version,
            'location': dist.location,
            'requires': [dep.project_name for dep in dist.requires()],
            'required_by': get_requiring_packages(dist.project_name)
        }
        file_list = None
        metadata = ''
        if isinstance(dist, pkg_resources.DistInfoDistribution):
            # RECORDs should be part of .dist-info metadatas
            if dist.has_metadata('RECORD'):
                lines = dist.get_metadata_lines('RECORD')
                paths = [line.split(',')[0] for line in lines]
                paths = [os.path.join(dist.location, p) for p in paths]
                file_list = [os.path.relpath(p, dist.location) for p in paths]

            if dist.has_metadata('METADATA'):
                metadata = dist.get_metadata('METADATA')
        else:
            # Otherwise use pip's log for .egg-info's
            if dist.has_metadata('installed-files.txt'):
                paths = dist.get_metadata_lines('installed-files.txt')
                paths = [os.path.join(dist.egg_info, p) for p in paths]
                file_list = [os.path.relpath(p, dist.location) for p in paths]

            if dist.has_metadata('PKG-INFO'):
                metadata = dist.get_metadata('PKG-INFO')

        if dist.has_metadata('entry_points.txt'):
            entry_points = dist.get_metadata_lines('entry_points.txt')
            package['entry_points'] = entry_points

        if dist.has_metadata('INSTALLER'):
            for line in dist.get_metadata_lines('INSTALLER'):
                if line.strip():
                    package['installer'] = line.strip()
                    break

        # @todo: Should pkg_resources.Distribution have a
        # `get_pkg_info` method?
        feed_parser = FeedParser()
        feed_parser.feed(metadata)
        pkg_info_dict = feed_parser.close()
        for key in ('metadata-version', 'summary',
                    'home-page', 'author', 'author-email', 'license'):
            package[key] = pkg_info_dict.get(key)

        # It looks like FeedParser cannot deal with repeated headers
        classifiers = []
        for line in metadata.splitlines():
            if line.startswith('Classifier: '):
                classifiers.append(line[len('Classifier: '):])
        package['classifiers'] = classifiers

        if file_list:
            package['files'] = sorted(file_list)
        yield package


def print_results_default(distributions, list_files=False, verbose=False):
    # type: (Iterator[Dict[str, str]], bool, bool) -> bool
    """
    Print the information from installed distributions found in default format.
    """
    results_printed = False
    for i, dist in enumerate(distributions):
        results_printed = True
        if i > 0:
            write_output("---")

        write_output("Name: %s", dist.get('name', ''))
        write_output("Version: %s", dist.get('version', ''))
        write_output("Summary: %s", dist.get('summary', ''))
        write_output("Home-page: %s", dist.get('home-page', ''))
        write_output("Author: %s", dist.get('author', ''))
        write_output("Author-email: %s", dist.get('author-email', ''))
        write_output("License: %s", dist.get('license', ''))
        write_output("Location: %s", dist.get('location', ''))
        write_output("Requires: %s", ', '.join(dist.get('requires', [])))
        write_output("Required-by: %s", ', '.join(dist.get('required_by', [])))

        if verbose:
            write_output("Metadata-Version: %s",
                         dist.get('metadata-version', ''))
            write_output("Installer: %s", dist.get('installer', ''))
            write_output("Classifiers:")
            for classifier in dist.get('classifiers', []):
                write_output("  %s", classifier)
            write_output("Entry-points:")
            for entry in dist.get('entry_points', []):
                write_output("  %s", entry.strip())
        if list_files:
            write_output("Files:")
            for line in dist.get('files', []):
                write_output("  %s", line.strip())
            if "files" not in dist:
                write_output("Cannot locate installed-files.txt")
    return results_printed


def print_results_json(distributions, list_files=False, verbose=False):
    # type: (Iterator[Dict[str, Any]], bool, bool) -> bool
    """
    Build a dictionary with information from installed distributions
        found in JSON format.
    """

    results_printed = False
    pkg_infos_list = []

    for dist in distributions:
        results_printed = True
        pkg_info = {}

        pkg_info["name"] = dist.get('name', '')
        pkg_info["version"] = dist.get('version', '')

        pkg_info["summary"] = dist.get('summary', '')
        pkg_info["home-page"] = dist.get('home-page', '')
        pkg_info["author"] = dist.get('author', '')
        pkg_info["author-email"] = dist.get('author-email', '')
        pkg_info["license"] = dist.get('license', '')
        pkg_info["location"] = dist.get('location', '')
        pkg_info["requires"] = dist.get('requires', [])
        pkg_info["required-by"] = dist.get('required_by', [])

        if verbose:

            pkg_info["metadata-version"] = dist.get('metadata-version', '')
            pkg_info["installer"] = dist.get('installer', '')
            pkg_info["classifiers"] = dist.get('classifiers', [])
            pkg_info["entry-points"] = \
                [entry.strip() for entry in dist.get('entry_points', [])]\
                if 'entry_points' in dist else []

        if list_files:
            if "files" not in dist:
                pkg_info["files"] = None
            else:
                pkg_info['files'] = [line.strip()
                                     for line in dist.get('files', [])]

        pkg_infos_list.append(pkg_info)

    write_output(json.dumps(pkg_infos_list, ensure_ascii=False))

    return results_printed<|MERGE_RESOLUTION|>--- conflicted
+++ resolved
@@ -1,9 +1,4 @@
-<<<<<<< HEAD
-from __future__ import absolute_import
-
 import json
-=======
->>>>>>> d150cf2a
 import logging
 import os
 from email.parser import FeedParser
@@ -16,14 +11,6 @@
 from pip._internal.cli.base_command import Command
 from pip._internal.cli.status_codes import ERROR, SUCCESS
 from pip._internal.utils.misc import write_output
-<<<<<<< HEAD
-from pip._internal.utils.typing import MYPY_CHECK_RUNNING
-
-if MYPY_CHECK_RUNNING:
-    from optparse import Values
-    from typing import List, Dict, Iterator, Any
-=======
->>>>>>> d150cf2a
 
 logger = logging.getLogger(__name__)
 
