--- conflicted
+++ resolved
@@ -59,12 +59,7 @@
     return abstract_dist.get_metadata_distribution()
 
 
-<<<<<<< HEAD
-def unpack_vcs_link(link, location, verbose):
-    # type: (Link, str, bool) -> None
-=======
-def unpack_vcs_link(link: Link, location: str) -> None:
->>>>>>> 0981e071
+def unpack_vcs_link(link: Link, location: str, verbose: bool) -> None:
     vcs_backend = vcs.get_backend_for_scheme(link.scheme)
     assert vcs_backend is not None
     vcs_backend.unpack(location, url=hide_url(link.url), verbose=verbose)
@@ -177,23 +172,13 @@
 
 
 def unpack_url(
-<<<<<<< HEAD
-    link,  # type: Link
-    location,  # type: str
-    download,  # type: Downloader
-    verbose,  # type: bool
-    download_dir=None,  # type: Optional[str]
-    hashes=None,  # type: Optional[Hashes]
-):
-    # type: (...) -> Optional[File]
-=======
     link: Link,
     location: str,
     download: Downloader,
+    verbose: bool,
     download_dir: Optional[str] = None,
     hashes: Optional[Hashes] = None,
 ) -> Optional[File]:
->>>>>>> 0981e071
     """Unpack link into location, downloading if required.
 
     :param hashes: A Hashes object, one of whose embedded hashes must match,
@@ -272,22 +257,6 @@
 
     def __init__(
         self,
-<<<<<<< HEAD
-        build_dir,  # type: str
-        download_dir,  # type: Optional[str]
-        src_dir,  # type: str
-        build_isolation,  # type: bool
-        req_tracker,  # type: RequirementTracker
-        session,  # type: PipSession
-        progress_bar,  # type: str
-        finder,  # type: PackageFinder
-        require_hashes,  # type: bool
-        use_user_site,  # type: bool
-        lazy_wheel,  # type: bool
-        verbose,  # type: bool
-    ):
-        # type: (...) -> None
-=======
         build_dir: str,
         download_dir: Optional[str],
         src_dir: str,
@@ -299,9 +268,9 @@
         require_hashes: bool,
         use_user_site: bool,
         lazy_wheel: bool,
+        verbose: bool,
         in_tree_build: bool,
     ) -> None:
->>>>>>> 0981e071
         super().__init__()
 
         self.src_dir = src_dir
@@ -328,19 +297,14 @@
         # Should wheels be downloaded lazily?
         self.use_lazy_wheel = lazy_wheel
 
-<<<<<<< HEAD
         # Should underlying tooling be verbose, or quiet?
         self.verbose = verbose
 
-        # Memoized downloaded files, as mapping of url: (path, mime type)
-        self._downloaded = {}  # type: Dict[str, Tuple[str, str]]
-=======
         # Should in-tree builds be used for local paths?
         self.in_tree_build = in_tree_build
 
         # Memoized downloaded files, as mapping of url: path.
         self._downloaded: Dict[str, str] = {}
->>>>>>> 0981e071
 
         # Previous "header" printed for a link-based InstallRequirement
         self._previous_requirement_header = ("", "")
@@ -565,13 +529,8 @@
         elif link.url not in self._downloaded:
             try:
                 local_file = unpack_url(
-<<<<<<< HEAD
-                    link, req.source_dir, self._download,
-                    self.verbose,
-                    self.download_dir, hashes,
-=======
-                    link, req.source_dir, self._download, self.download_dir, hashes
->>>>>>> 0981e071
+                    link, req.source_dir, self._download, self.verbose,
+                    self.download_dir, hashes
                 )
             except NetworkConnectionError as exc:
                 raise InstallationError(
