"""Handles all VCS (version control) support"""

import logging
import os
import shutil
import sys
import urllib.parse
from typing import (
    TYPE_CHECKING,
    Any,
    Dict,
    Iterable,
    Iterator,
    List,
    Mapping,
    Optional,
    Tuple,
    Type,
    Union,
)

from pip._internal.cli.spinners import SpinnerInterface
from pip._internal.exceptions import BadCommand, InstallationError
from pip._internal.utils.misc import (
    HiddenText,
    ask_path_exists,
    backup_dir,
    display_path,
    hide_url,
    hide_value,
    is_installable_dir,
    rmtree,
)
from pip._internal.utils.subprocess import CommandArgs, call_subprocess, make_command
from pip._internal.utils.urls import get_url_scheme

if TYPE_CHECKING:
    # Literal was introduced in Python 3.8.
    #
    # TODO: Remove `if TYPE_CHECKING` when dropping support for Python 3.7.
    from typing import Literal


__all__ = ["vcs"]


logger = logging.getLogger(__name__)

AuthInfo = Tuple[Optional[str], Optional[str]]


def is_url(name: str) -> bool:
    """
    Return true if the name looks like a URL.
    """
    scheme = get_url_scheme(name)
    if scheme is None:
        return False
    return scheme in ["http", "https", "file", "ftp"] + vcs.all_schemes


def make_vcs_requirement_url(
    repo_url: str, rev: str, project_name: str, subdir: Optional[str] = None
) -> str:
    """
    Return the URL for a VCS requirement.

    Args:
      repo_url: the remote VCS url, with any needed VCS prefix (e.g. "git+").
      project_name: the (unescaped) project name.
    """
    egg_project_name = project_name.replace("-", "_")
    req = f"{repo_url}@{rev}#egg={egg_project_name}"
    if subdir:
        req += f"&subdirectory={subdir}"

    return req


def find_path_to_project_root_from_repo_root(
    location: str, repo_root: str
) -> Optional[str]:
    """
    Find the the Python project's root by searching up the filesystem from
    `location`. Return the path to project root relative to `repo_root`.
    Return None if the project root is `repo_root`, or cannot be found.
    """
    # find project root.
    orig_location = location
    while not is_installable_dir(location):
        last_location = location
        location = os.path.dirname(location)
        if location == last_location:
            # We've traversed up to the root of the filesystem without
            # finding a Python project.
            logger.warning(
                "Could not find a Python project for directory %s (tried all "
                "parent directories)",
                orig_location,
            )
            return None

    if os.path.samefile(repo_root, location):
        return None

    return os.path.relpath(location, repo_root)


class RemoteNotFoundError(Exception):
    pass


class RemoteNotValidError(Exception):
    def __init__(self, url: str):
        super().__init__(url)
        self.url = url


class RevOptions:

    """
    Encapsulates a VCS-specific revision to install, along with any VCS
    install options.

    Instances of this class should be treated as if immutable.
    """

    def __init__(
        self,
        vc_class: Type["VersionControl"],
        rev: Optional[str] = None,
        extra_args: Optional[CommandArgs] = None,
    ) -> None:
        """
        Args:
          vc_class: a VersionControl subclass.
          rev: the name of the revision to install.
          extra_args: a list of extra options.
        """
        if extra_args is None:
            extra_args = []

        self.extra_args = extra_args
        self.rev = rev
        self.vc_class = vc_class
        self.branch_name: Optional[str] = None

    def __repr__(self) -> str:
        return f"<RevOptions {self.vc_class.name}: rev={self.rev!r}>"

    @property
    def arg_rev(self) -> Optional[str]:
        if self.rev is None:
            return self.vc_class.default_arg_rev

        return self.rev

    def to_args(self) -> CommandArgs:
        """
        Return the VCS-specific command arguments.
        """
        args: CommandArgs = []
        rev = self.arg_rev
        if rev is not None:
            args += self.vc_class.get_base_rev_args(rev)
        args += self.extra_args

        return args

    def to_display(self) -> str:
        if not self.rev:
            return ""

        return f" (to revision {self.rev})"

    def make_new(self, rev: str) -> "RevOptions":
        """
        Make a copy of the current instance, but with a new rev.

        Args:
          rev: the name of the revision for the new object.
        """
        return self.vc_class.make_rev_options(rev, extra_args=self.extra_args)


class VcsSupport:
    _registry: Dict[str, "VersionControl"] = {}
    schemes = ["ssh", "git", "hg", "bzr", "sftp", "svn"]

    def __init__(self) -> None:
        # Register more schemes with urlparse for various version control
        # systems
        urllib.parse.uses_netloc.extend(self.schemes)
        super().__init__()

    def __iter__(self) -> Iterator[str]:
        return self._registry.__iter__()

    @property
    def backends(self) -> List["VersionControl"]:
        return list(self._registry.values())

    @property
    def dirnames(self) -> List[str]:
        return [backend.dirname for backend in self.backends]

    @property
    def all_schemes(self) -> List[str]:
        schemes: List[str] = []
        for backend in self.backends:
            schemes.extend(backend.schemes)
        return schemes

    def register(self, cls: Type["VersionControl"]) -> None:
        if not hasattr(cls, "name"):
            logger.warning("Cannot register VCS %s", cls.__name__)
            return
        if cls.name not in self._registry:
            self._registry[cls.name] = cls()
            logger.debug("Registered VCS backend: %s", cls.name)

    def unregister(self, name: str) -> None:
        if name in self._registry:
            del self._registry[name]

    def get_backend_for_dir(self, location: str) -> Optional["VersionControl"]:
        """
        Return a VersionControl object if a repository of that type is found
        at the given directory.
        """
        vcs_backends = {}
        for vcs_backend in self._registry.values():
            repo_path = vcs_backend.get_repository_root(location)
            if not repo_path:
                continue
            logger.debug("Determine that %s uses VCS: %s", location, vcs_backend.name)
            vcs_backends[repo_path] = vcs_backend

        if not vcs_backends:
            return None

        # Choose the VCS in the inner-most directory. Since all repository
        # roots found here would be either `location` or one of its
        # parents, the longest path should have the most path components,
        # i.e. the backend representing the inner-most repository.
        inner_most_repo_path = max(vcs_backends, key=len)
        return vcs_backends[inner_most_repo_path]

    def get_backend_for_scheme(self, scheme: str) -> Optional["VersionControl"]:
        """
        Return a VersionControl object or None.
        """
        for vcs_backend in self._registry.values():
            if scheme in vcs_backend.schemes:
                return vcs_backend
        return None

    def get_backend(self, name: str) -> Optional["VersionControl"]:
        """
        Return a VersionControl object or None.
        """
        name = name.lower()
        return self._registry.get(name)


vcs = VcsSupport()


class VersionControl:
    name = ""
    dirname = ""
    repo_name = ""
    # List of supported schemes for this Version Control
    schemes: Tuple[str, ...] = ()
    # Iterable of environment variable names to pass to call_subprocess().
    unset_environ: Tuple[str, ...] = ()
    default_arg_rev: Optional[str] = None

    @classmethod
    def should_add_vcs_url_prefix(cls, remote_url: str) -> bool:
        """
        Return whether the vcs prefix (e.g. "git+") should be added to a
        repository's remote url when used in a requirement.
        """
        return not remote_url.lower().startswith(f"{cls.name}:")

    @classmethod
    def get_subdirectory(cls, location: str) -> Optional[str]:
        """
        Return the path to Python project root, relative to the repo root.
        Return None if the project root is in the repo root.
        """
        return None

    @classmethod
    def get_requirement_revision(cls, repo_dir: str) -> str:
        """
        Return the revision string that should be used in a requirement.
        """
        return cls.get_revision(repo_dir)

    @classmethod
    def get_src_requirement(cls, repo_dir: str, project_name: str) -> str:
        """
        Return the requirement string to use to redownload the files
        currently at the given repository directory.

        Args:
          project_name: the (unescaped) project name.

        The return value has a form similar to the following:

            {repository_url}@{revision}#egg={project_name}
        """
        repo_url = cls.get_remote_url(repo_dir)

        if cls.should_add_vcs_url_prefix(repo_url):
            repo_url = f"{cls.name}+{repo_url}"

        revision = cls.get_requirement_revision(repo_dir)
        subdir = cls.get_subdirectory(repo_dir)
        req = make_vcs_requirement_url(repo_url, revision, project_name, subdir=subdir)

        return req

    @staticmethod
    def get_base_rev_args(rev: str) -> List[str]:
        """
        Return the base revision arguments for a vcs command.

        Args:
          rev: the name of a revision to install.  Cannot be None.
        """
        raise NotImplementedError

    def is_immutable_rev_checkout(self, url: str, dest: str) -> bool:
        """
        Return true if the commit hash checked out at dest matches
        the revision in url.

        Always return False, if the VCS does not support immutable commit
        hashes.

        This method does not check if there are local uncommitted changes
        in dest after checkout, as pip currently has no use case for that.
        """
        return False

    @classmethod
    def make_rev_options(
        cls, rev: Optional[str] = None, extra_args: Optional[CommandArgs] = None
    ) -> RevOptions:
        """
        Return a RevOptions object.

        Args:
          rev: the name of a revision to install.
          extra_args: a list of extra options.
        """
        return RevOptions(cls, rev, extra_args=extra_args)

    @classmethod
    def _is_local_repository(cls, repo: str) -> bool:
        """
        posix absolute paths start with os.path.sep,
        win32 ones start with drive (like c:\\folder)
        """
        drive, tail = os.path.splitdrive(repo)
        return repo.startswith(os.path.sep) or bool(drive)

    @classmethod
    def get_netloc_and_auth(
        cls, netloc: str, scheme: str
    ) -> Tuple[str, Tuple[Optional[str], Optional[str]]]:
        """
        Parse the repository URL's netloc, and return the new netloc to use
        along with auth information.

        Args:
          netloc: the original repository URL netloc.
          scheme: the repository URL's scheme without the vcs prefix.

        This is mainly for the Subversion class to override, so that auth
        information can be provided via the --username and --password options
        instead of through the URL.  For other subclasses like Git without
        such an option, auth information must stay in the URL.

        Returns: (netloc, (username, password)).
        """
        return netloc, (None, None)

    @classmethod
    def get_url_rev_and_auth(cls, url: str) -> Tuple[str, Optional[str], AuthInfo]:
        """
        Parse the repository URL to use, and return the URL, revision,
        and auth info to use.

        Returns: (url, rev, (username, password)).
        """
        scheme, netloc, path, query, frag = urllib.parse.urlsplit(url)
        if "+" not in scheme:
            raise ValueError(
                "Sorry, {!r} is a malformed VCS url. "
                "The format is <vcs>+<protocol>://<url>, "
                "e.g. svn+http://myrepo/svn/MyApp#egg=MyApp".format(url)
            )
        # Remove the vcs prefix.
        scheme = scheme.split("+", 1)[1]
        netloc, user_pass = cls.get_netloc_and_auth(netloc, scheme)
        rev = None
        if "@" in path:
            path, rev = path.rsplit("@", 1)
            if not rev:
                raise InstallationError(
                    "The URL {!r} has an empty revision (after @) "
                    "which is not supported. Include a revision after @ "
                    "or remove @ from the URL.".format(url)
                )
        url = urllib.parse.urlunsplit((scheme, netloc, path, query, ""))
        return url, rev, user_pass

    @staticmethod
    def make_rev_args(
        username: Optional[str], password: Optional[HiddenText]
    ) -> CommandArgs:
        """
        Return the RevOptions "extra arguments" to use in obtain().
        """
        return []

    def get_url_rev_options(self, url: HiddenText) -> Tuple[HiddenText, RevOptions]:
        """
        Return the URL and RevOptions object to use in obtain(),
        as a tuple (url, rev_options).
        """
        secret_url, rev, user_pass = self.get_url_rev_and_auth(url.secret)
        username, secret_password = user_pass
        password: Optional[HiddenText] = None
        if secret_password is not None:
            password = hide_value(secret_password)
        extra_args = self.make_rev_args(username, password)
        rev_options = self.make_rev_options(rev, extra_args=extra_args)

        return hide_url(secret_url), rev_options

    @staticmethod
    def normalize_url(url: str) -> str:
        """
        Normalize a URL for comparison by unquoting it and removing any
        trailing slash.
        """
        return urllib.parse.unquote(url).rstrip("/")

    @classmethod
    def compare_urls(cls, url1: str, url2: str) -> bool:
        """
        Compare two repo URLs for identity, ignoring incidental differences.
        """
        return cls.normalize_url(url1) == cls.normalize_url(url2)

<<<<<<< HEAD
    def fetch_new(self, dest, url, rev_options, verbose):
        # type: (str, HiddenText, RevOptions, bool) -> None
=======
    def fetch_new(self, dest: str, url: HiddenText, rev_options: RevOptions) -> None:
>>>>>>> 0981e071
        """
        Fetch a revision from a repository, in the case that this is the
        first fetch from the repository.

        Args:
          dest: the directory to fetch the repository to.
          rev_options: a RevOptions object.
          verbose: flag for verbose output.
        """
        raise NotImplementedError

    def switch(self, dest: str, url: HiddenText, rev_options: RevOptions) -> None:
        """
        Switch the repo at ``dest`` to point to ``URL``.

        Args:
          rev_options: a RevOptions object.
        """
        raise NotImplementedError

    def update(self, dest: str, url: HiddenText, rev_options: RevOptions) -> None:
        """
        Update an already-existing repo to the given ``rev_options``.

        Args:
          rev_options: a RevOptions object.
        """
        raise NotImplementedError

    @classmethod
    def is_commit_id_equal(cls, dest: str, name: Optional[str]) -> bool:
        """
        Return whether the id of the current commit equals the given name.

        Args:
          dest: the repository directory.
          name: a string name.
        """
        raise NotImplementedError

<<<<<<< HEAD
    def obtain(self, dest, url, verbose):
        # type: (str, HiddenText, bool) -> None
=======
    def obtain(self, dest: str, url: HiddenText) -> None:
>>>>>>> 0981e071
        """
        Install or update in editable mode the package represented by this
        VersionControl object.

        :param dest: the repository directory in which to install or update.
        :param url: the repository URL starting with a vcs prefix.
        :param verbose: flag for verbose output.
        """
        url, rev_options = self.get_url_rev_options(url)

        if not os.path.exists(dest):
            self.fetch_new(dest, url, rev_options, verbose=verbose)
            return

        rev_display = rev_options.to_display()
        if self.is_repository_directory(dest):
            existing_url = self.get_remote_url(dest)
            if self.compare_urls(existing_url, url.secret):
                logger.debug(
                    "%s in %s exists, and has correct URL (%s)",
                    self.repo_name.title(),
                    display_path(dest),
                    url,
                )
                if not self.is_commit_id_equal(dest, rev_options.rev):
                    logger.info(
                        "Updating %s %s%s",
                        display_path(dest),
                        self.repo_name,
                        rev_display,
                    )
                    self.update(dest, url, rev_options)
                else:
                    logger.info("Skipping because already up-to-date.")
                return

            logger.warning(
                "%s %s in %s exists with URL %s",
                self.name,
                self.repo_name,
                display_path(dest),
                existing_url,
            )
            prompt = ("(s)witch, (i)gnore, (w)ipe, (b)ackup ", ("s", "i", "w", "b"))
        else:
            logger.warning(
                "Directory %s already exists, and is not a %s %s.",
                dest,
                self.name,
                self.repo_name,
            )
            # https://github.com/python/mypy/issues/1174
            prompt = ("(i)gnore, (w)ipe, (b)ackup ", ("i", "w", "b"))  # type: ignore

        logger.warning(
            "The plan is to install the %s repository %s",
            self.name,
            url,
        )
        response = ask_path_exists("What to do?  {}".format(prompt[0]), prompt[1])

        if response == "a":
            sys.exit(-1)

        if response == "w":
            logger.warning("Deleting %s", display_path(dest))
            rmtree(dest)
            self.fetch_new(dest, url, rev_options, verbose=verbose)
            return

        if response == "b":
            dest_dir = backup_dir(dest)
            logger.warning("Backing up %s to %s", display_path(dest), dest_dir)
            shutil.move(dest, dest_dir)
            self.fetch_new(dest, url, rev_options, verbose=verbose)
            return

        # Do nothing if the response is "i".
        if response == "s":
            logger.info(
                "Switching %s %s to %s%s",
                self.repo_name,
                display_path(dest),
                url,
                rev_display,
            )
            self.switch(dest, url, rev_options)

<<<<<<< HEAD
    def unpack(self, location, url, verbose):
        # type: (str, HiddenText, bool) -> None
=======
    def unpack(self, location: str, url: HiddenText) -> None:
>>>>>>> 0981e071
        """
        Clean up current location and download the url repository
        (and vcs infos) into location

        :param url: the repository URL starting with a vcs prefix.
        :param verbose: flag for verbose output.
        """
        if os.path.exists(location):
            rmtree(location)
        self.obtain(location, url=url, verbose=verbose)

    @classmethod
    def get_remote_url(cls, location: str) -> str:
        """
        Return the url used at location

        Raises RemoteNotFoundError if the repository does not have a remote
        url configured.
        """
        raise NotImplementedError

    @classmethod
    def get_revision(cls, location: str) -> str:
        """
        Return the current commit id of the files at the given location.
        """
        raise NotImplementedError

    @classmethod
    def run_command(
        cls,
        cmd: Union[List[str], CommandArgs],
        show_stdout: bool = True,
        cwd: Optional[str] = None,
        on_returncode: 'Literal["raise", "warn", "ignore"]' = "raise",
        extra_ok_returncodes: Optional[Iterable[int]] = None,
        command_desc: Optional[str] = None,
        extra_environ: Optional[Mapping[str, Any]] = None,
        spinner: Optional[SpinnerInterface] = None,
        log_failed_cmd: bool = True,
        stdout_only: bool = False,
    ) -> str:
        """
        Run a VCS subcommand
        This is simply a wrapper around call_subprocess that adds the VCS
        command name, and checks that the VCS is available
        """
        cmd = make_command(cls.name, *cmd)
        try:
            return call_subprocess(
                cmd,
                show_stdout,
                cwd,
                on_returncode=on_returncode,
                extra_ok_returncodes=extra_ok_returncodes,
                command_desc=command_desc,
                extra_environ=extra_environ,
                unset_environ=cls.unset_environ,
                spinner=spinner,
                log_failed_cmd=log_failed_cmd,
                stdout_only=stdout_only,
            )
        except FileNotFoundError:
            # errno.ENOENT = no such file or directory
            # In other words, the VCS executable isn't available
            raise BadCommand(
                f"Cannot find command {cls.name!r} - do you have "
                f"{cls.name!r} installed and in your PATH?"
            )
        except PermissionError:
            # errno.EACCES = Permission denied
            # This error occurs, for instance, when the command is installed
            # only for another user. So, the current user don't have
            # permission to call the other user command.
            raise BadCommand(
                f"No permission to execute {cls.name!r} - install it "
                f"locally, globally (ask admin), or check your PATH. "
                f"See possible solutions at "
                f"https://pip.pypa.io/en/latest/reference/pip_freeze/"
                f"#fixing-permission-denied."
            )

    @classmethod
    def is_repository_directory(cls, path: str) -> bool:
        """
        Return whether a directory path is a repository directory.
        """
        logger.debug("Checking in %s for %s (%s)...", path, cls.dirname, cls.name)
        return os.path.exists(os.path.join(path, cls.dirname))

    @classmethod
    def get_repository_root(cls, location: str) -> Optional[str]:
        """
        Return the "root" (top-level) directory controlled by the vcs,
        or `None` if the directory is not in any.

        It is meant to be overridden to implement smarter detection
        mechanisms for specific vcs.

        This can do more than is_repository_directory() alone. For
        example, the Git override checks that Git is actually available.
        """
        if cls.is_repository_directory(location):
            return location
        return None<|MERGE_RESOLUTION|>--- conflicted
+++ resolved
@@ -458,12 +458,7 @@
         """
         return cls.normalize_url(url1) == cls.normalize_url(url2)
 
-<<<<<<< HEAD
-    def fetch_new(self, dest, url, rev_options, verbose):
-        # type: (str, HiddenText, RevOptions, bool) -> None
-=======
-    def fetch_new(self, dest: str, url: HiddenText, rev_options: RevOptions) -> None:
->>>>>>> 0981e071
+    def fetch_new(self, dest: str, url: HiddenText, rev_options: RevOptions, verbose: bool) -> None:
         """
         Fetch a revision from a repository, in the case that this is the
         first fetch from the repository.
@@ -504,12 +499,7 @@
         """
         raise NotImplementedError
 
-<<<<<<< HEAD
-    def obtain(self, dest, url, verbose):
-        # type: (str, HiddenText, bool) -> None
-=======
-    def obtain(self, dest: str, url: HiddenText) -> None:
->>>>>>> 0981e071
+    def obtain(self, dest: str, url: HiddenText, verbose: bool) -> None:
         """
         Install or update in editable mode the package represented by this
         VersionControl object.
@@ -598,12 +588,7 @@
             )
             self.switch(dest, url, rev_options)
 
-<<<<<<< HEAD
-    def unpack(self, location, url, verbose):
-        # type: (str, HiddenText, bool) -> None
-=======
-    def unpack(self, location: str, url: HiddenText) -> None:
->>>>>>> 0981e071
+    def unpack(self, location: str, url: HiddenText, verbose: bool) -> None:
         """
         Clean up current location and download the url repository
         (and vcs infos) into location
