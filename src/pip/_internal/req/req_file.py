--- conflicted
+++ resolved
@@ -72,11 +72,8 @@
 SUPPORTED_OPTIONS_REQ: List[Callable[..., optparse.Option]] = [
     cmdoptions.global_options,
     cmdoptions.hash,
-<<<<<<< HEAD
+    cmdoptions.config_settings,
     cmdoptions.no_deps,
-=======
-    cmdoptions.config_settings,
->>>>>>> 87678eef
 ]
 
 # the 'dest' string values
