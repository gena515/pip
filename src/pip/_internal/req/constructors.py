"""Backing implementation for InstallRequirement's various constructors

The idea here is that these formed a major chunk of InstallRequirement's size
so, moving them and support code dedicated to them outside of that class
helps creates for better understandability for the rest of the code.

These are meant to be used elsewhere within pip to create instances of
InstallRequirement.
"""

import logging
import os
import re
from typing import Any, Dict, Optional, Set, Tuple, Union

from pip._vendor.packaging.markers import Marker
from pip._vendor.packaging.requirements import InvalidRequirement, Requirement
from pip._vendor.packaging.specifiers import Specifier

from pip._internal.exceptions import InstallationError
from pip._internal.models.index import PyPI, TestPyPI
from pip._internal.models.link import Link
from pip._internal.models.wheel import Wheel
from pip._internal.req.req_file import ParsedRequirement
from pip._internal.req.req_install import InstallRequirement
from pip._internal.utils.filetypes import is_archive_file
from pip._internal.utils.misc import is_installable_dir
from pip._internal.utils.packaging import get_requirement
from pip._internal.utils.urls import path_to_url
from pip._internal.vcs import is_url, vcs

__all__ = [
    "install_req_from_editable",
    "install_req_from_line",
    "parse_editable",
]

logger = logging.getLogger(__name__)
operators = Specifier._operators.keys()


def _strip_extras(path: str) -> Tuple[str, Optional[str]]:
    m = re.match(r"^(.+)(\[[^\]]+\])$", path)
    extras = None
    if m:
        path_no_extras = m.group(1)
        extras = m.group(2)
    else:
        path_no_extras = path

    return path_no_extras, extras


def convert_extras(extras: Optional[str]) -> Set[str]:
    if not extras:
        return set()
    return get_requirement("placeholder" + extras.lower()).extras


def parse_editable(editable_req: str) -> Tuple[Optional[str], str, Set[str]]:
    """Parses an editable requirement into:
        - a requirement name
        - an URL
        - extras
        - editable options
    Accepted requirements:
        svn+http://blahblah@rev#egg=Foobar[baz]&subdirectory=version_subdir
        .[some_extra]
    """

    url = editable_req

    # If a file path is specified with extras, strip off the extras.
    url_no_extras, extras = _strip_extras(url)

    if os.path.isdir(url_no_extras):
        # Treating it as code that has already been checked out
        url_no_extras = path_to_url(url_no_extras)

    if url_no_extras.lower().startswith("file:"):
        package_name = Link(url_no_extras).egg_fragment
        if extras:
            return (
                package_name,
                url_no_extras,
                get_requirement("placeholder" + extras.lower()).extras,
            )
        else:
            return package_name, url_no_extras, set()

    for version_control in vcs:
        if url.lower().startswith(f"{version_control}:"):
            url = f"{version_control}+{url}"
            break

    link = Link(url)

    if not link.is_vcs:
        backends = ", ".join(vcs.all_schemes)
        raise InstallationError(
            f"{editable_req} is not a valid editable requirement. "
            f"It should either be a path to a local project or a VCS URL "
            f"(beginning with {backends})."
        )

    package_name = link.egg_fragment
    if not package_name:
        raise InstallationError(
            "Could not detect requirement name for '{}', please specify one "
            "with #egg=your_package_name".format(editable_req)
        )
    return package_name, url, set()


def check_first_requirement_in_file(filename: str) -> None:
    """Check if file is parsable as a requirements file.

    This is heavily based on ``pkg_resources.parse_requirements``, but
    simplified to just check the first meaningful line.

    :raises InvalidRequirement: If the first meaningful line cannot be parsed
        as an requirement.
    """
    with open(filename, encoding="utf-8", errors="ignore") as f:
        # Create a steppable iterator, so we can handle \-continuations.
        lines = (
            line
            for line in (line.strip() for line in f)
            if line and not line.startswith("#")  # Skip blank lines/comments.
        )

        for line in lines:
            # Drop comments -- a hash without a space may be in a URL.
            if " #" in line:
                line = line[: line.find(" #")]
            # If there is a line continuation, drop it, and append the next line.
            if line.endswith("\\"):
                line = line[:-2].strip() + next(lines, "")
            Requirement(line)
            return


def deduce_helpful_msg(req: str) -> str:
    """Returns helpful msg in case requirements file does not exist,
    or cannot be parsed.

    :params req: Requirements file path
    """
    if not os.path.exists(req):
        return f" File '{req}' does not exist."
    msg = " The path does exist. "
    # Try to parse and check if it is a requirements file.
    try:
        check_first_requirement_in_file(req)
    except InvalidRequirement:
        logger.debug("Cannot parse '%s' as requirements file", req)
    else:
        msg += (
            f"The argument you provided "
            f"({req}) appears to be a"
            f" requirements file. If that is the"
            f" case, use the '-r' flag to install"
            f" the packages specified within it."
        )
    return msg


class RequirementParts:
    def __init__(
        self,
        requirement: Optional[Requirement],
        link: Optional[Link],
        markers: Optional[Marker],
        extras: Set[str],
    ):
        self.requirement = requirement
        self.link = link
        self.markers = markers
        self.extras = extras


def parse_req_from_editable(editable_req: str) -> RequirementParts:
    name, url, extras_override = parse_editable(editable_req)

    if name is not None:
        try:
            req: Optional[Requirement] = Requirement(name)
        except InvalidRequirement:
            raise InstallationError(f"Invalid requirement: '{name}'")
    else:
        req = None

    link = Link(url)

    return RequirementParts(req, link, None, extras_override)


# ---- The actual constructors follow ----


def install_req_from_editable(
    editable_req: str,
    comes_from: Optional[Union[InstallRequirement, str]] = None,
    use_pep517: Optional[bool] = None,
    isolated: bool = False,
    options: Optional[Dict[str, Any]] = None,
    constraint: bool = False,
    user_supplied: bool = False,
    permit_editable_wheels: bool = False,
    config_settings: Optional[Dict[str, str]] = None,
) -> InstallRequirement:

    parts = parse_req_from_editable(editable_req)

    return InstallRequirement(
        parts.requirement,
        comes_from=comes_from,
        user_supplied=user_supplied,
        editable=True,
        permit_editable_wheels=permit_editable_wheels,
        link=parts.link,
        constraint=constraint,
        use_pep517=use_pep517,
        isolated=isolated,
        install_options=options.get("install_options", []) if options else [],
        global_options=options.get("global_options", []) if options else [],
        hash_options=options.get("hashes", {}) if options else {},
<<<<<<< HEAD
        ignore_dependencies=options.get("ignore_dependencies", False)
        if options
        else False,
=======
        config_settings=config_settings,
>>>>>>> bab5bfce
        extras=parts.extras,
    )


def _looks_like_path(name: str) -> bool:
    """Checks whether the string "looks like" a path on the filesystem.

    This does not check whether the target actually exists, only judge from the
    appearance.

    Returns true if any of the following conditions is true:
    * a path separator is found (either os.path.sep or os.path.altsep);
    * a dot is found (which represents the current directory).
    """
    if os.path.sep in name:
        return True
    if os.path.altsep is not None and os.path.altsep in name:
        return True
    if name.startswith("."):
        return True
    return False


def _get_url_from_path(path: str, name: str) -> Optional[str]:
    """
    First, it checks whether a provided path is an installable directory. If it
    is, returns the path.

    If false, check if the path is an archive file (such as a .whl).
    The function checks if the path is a file. If false, if the path has
    an @, it will treat it as a PEP 440 URL requirement and return the path.
    """
    if _looks_like_path(name) and os.path.isdir(path):
        if is_installable_dir(path):
            return path_to_url(path)
        # TODO: The is_installable_dir test here might not be necessary
        #       now that it is done in load_pyproject_toml too.
        raise InstallationError(
            f"Directory {name!r} is not installable. Neither 'setup.py' "
            "nor 'pyproject.toml' found."
        )
    if not is_archive_file(path):
        return None
    if os.path.isfile(path):
        return path_to_url(path)
    urlreq_parts = name.split("@", 1)
    if len(urlreq_parts) >= 2 and not _looks_like_path(urlreq_parts[0]):
        # If the path contains '@' and the part before it does not look
        # like a path, try to treat it as a PEP 440 URL req instead.
        return None
    logger.warning(
        "Requirement %r looks like a filename, but the file does not exist",
        name,
    )
    return path_to_url(path)


def parse_req_from_line(name: str, line_source: Optional[str]) -> RequirementParts:
    if is_url(name):
        marker_sep = "; "
    else:
        marker_sep = ";"
    if marker_sep in name:
        name, markers_as_string = name.split(marker_sep, 1)
        markers_as_string = markers_as_string.strip()
        if not markers_as_string:
            markers = None
        else:
            markers = Marker(markers_as_string)
    else:
        markers = None
    name = name.strip()
    req_as_string = None
    path = os.path.normpath(os.path.abspath(name))
    link = None
    extras_as_string = None

    if is_url(name):
        link = Link(name)
    else:
        p, extras_as_string = _strip_extras(path)
        url = _get_url_from_path(p, name)
        if url is not None:
            link = Link(url)

    # it's a local file, dir, or url
    if link:
        # Handle relative file URLs
        if link.scheme == "file" and re.search(r"\.\./", link.url):
            link = Link(path_to_url(os.path.normpath(os.path.abspath(link.path))))
        # wheel file
        if link.is_wheel:
            wheel = Wheel(link.filename)  # can raise InvalidWheelFilename
            req_as_string = f"{wheel.name}=={wheel.version}"
        else:
            # set the req to the egg fragment.  when it's not there, this
            # will become an 'unnamed' requirement
            req_as_string = link.egg_fragment

    # a requirement specifier
    else:
        req_as_string = name

    extras = convert_extras(extras_as_string)

    def with_source(text: str) -> str:
        if not line_source:
            return text
        return f"{text} (from {line_source})"

    def _parse_req_string(req_as_string: str) -> Requirement:
        try:
            req = get_requirement(req_as_string)
        except InvalidRequirement:
            if os.path.sep in req_as_string:
                add_msg = "It looks like a path."
                add_msg += deduce_helpful_msg(req_as_string)
            elif "=" in req_as_string and not any(
                op in req_as_string for op in operators
            ):
                add_msg = "= is not a valid operator. Did you mean == ?"
            else:
                add_msg = ""
            msg = with_source(f"Invalid requirement: {req_as_string!r}")
            if add_msg:
                msg += f"\nHint: {add_msg}"
            raise InstallationError(msg)
        else:
            # Deprecate extras after specifiers: "name>=1.0[extras]"
            # This currently works by accident because _strip_extras() parses
            # any extras in the end of the string and those are saved in
            # RequirementParts
            for spec in req.specifier:
                spec_str = str(spec)
                if spec_str.endswith("]"):
                    msg = f"Extras after version '{spec_str}'."
                    raise InstallationError(msg)
        return req

    if req_as_string is not None:
        req: Optional[Requirement] = _parse_req_string(req_as_string)
    else:
        req = None

    return RequirementParts(req, link, markers, extras)


def install_req_from_line(
    name: str,
    comes_from: Optional[Union[str, InstallRequirement]] = None,
    use_pep517: Optional[bool] = None,
    isolated: bool = False,
    options: Optional[Dict[str, Any]] = None,
    constraint: bool = False,
    line_source: Optional[str] = None,
    user_supplied: bool = False,
    config_settings: Optional[Dict[str, str]] = None,
) -> InstallRequirement:
    """Creates an InstallRequirement from a name, which might be a
    requirement, directory containing 'setup.py', filename, or URL.

    :param line_source: An optional string describing where the line is from,
        for logging purposes in case of an error.
    """
    parts = parse_req_from_line(name, line_source)

    return InstallRequirement(
        parts.requirement,
        comes_from,
        link=parts.link,
        markers=parts.markers,
        use_pep517=use_pep517,
        isolated=isolated,
        install_options=options.get("install_options", []) if options else [],
        global_options=options.get("global_options", []) if options else [],
        hash_options=options.get("hashes", {}) if options else {},
<<<<<<< HEAD
        ignore_dependencies=options.get("ignore_dependencies", False)
        if options
        else False,
=======
        config_settings=config_settings,
>>>>>>> bab5bfce
        constraint=constraint,
        extras=parts.extras,
        user_supplied=user_supplied,
    )


def install_req_from_req_string(
    req_string: str,
    comes_from: Optional[InstallRequirement] = None,
    isolated: bool = False,
    ignore_dependencies: bool = False,
    use_pep517: Optional[bool] = None,
    user_supplied: bool = False,
    config_settings: Optional[Dict[str, str]] = None,
) -> InstallRequirement:
    try:
        req = get_requirement(req_string)
    except InvalidRequirement:
        raise InstallationError(f"Invalid requirement: '{req_string}'")

    domains_not_allowed = [
        PyPI.file_storage_domain,
        TestPyPI.file_storage_domain,
    ]
    if (
        req.url
        and comes_from
        and comes_from.link
        and comes_from.link.netloc in domains_not_allowed
    ):
        # Explicitly disallow pypi packages that depend on external urls
        raise InstallationError(
            "Packages installed from PyPI cannot depend on packages "
            "which are not also hosted on PyPI.\n"
            "{} depends on {} ".format(comes_from.name, req)
        )

    return InstallRequirement(
        req,
        comes_from,
        isolated=isolated,
        ignore_dependencies=ignore_dependencies,
        use_pep517=use_pep517,
        user_supplied=user_supplied,
        config_settings=config_settings,
    )


def install_req_from_parsed_requirement(
    parsed_req: ParsedRequirement,
    isolated: bool = False,
    use_pep517: Optional[bool] = None,
    user_supplied: bool = False,
    config_settings: Optional[Dict[str, str]] = None,
) -> InstallRequirement:
    if parsed_req.is_editable:
        req = install_req_from_editable(
            parsed_req.requirement,
            comes_from=parsed_req.comes_from,
            use_pep517=use_pep517,
            constraint=parsed_req.constraint,
            isolated=isolated,
            options=parsed_req.options,
            user_supplied=user_supplied,
            config_settings=config_settings,
        )

    else:
        req = install_req_from_line(
            parsed_req.requirement,
            comes_from=parsed_req.comes_from,
            use_pep517=use_pep517,
            isolated=isolated,
            options=parsed_req.options,
            constraint=parsed_req.constraint,
            line_source=parsed_req.line_source,
            user_supplied=user_supplied,
            config_settings=config_settings,
        )
    return req


def install_req_from_link_and_ireq(
    link: Link, ireq: InstallRequirement
) -> InstallRequirement:
    return InstallRequirement(
        req=ireq.req,
        comes_from=ireq.comes_from,
        editable=ireq.editable,
        link=link,
        markers=ireq.markers,
        use_pep517=ireq.use_pep517,
        isolated=ireq.isolated,
        install_options=ireq.install_options,
        global_options=ireq.global_options,
        ignore_dependencies=ireq.ignore_dependencies,
        hash_options=ireq.hash_options,
        config_settings=ireq.config_settings,
    )<|MERGE_RESOLUTION|>--- conflicted
+++ resolved
@@ -225,13 +225,10 @@
         install_options=options.get("install_options", []) if options else [],
         global_options=options.get("global_options", []) if options else [],
         hash_options=options.get("hashes", {}) if options else {},
-<<<<<<< HEAD
+        config_settings=config_settings,
         ignore_dependencies=options.get("ignore_dependencies", False)
         if options
         else False,
-=======
-        config_settings=config_settings,
->>>>>>> bab5bfce
         extras=parts.extras,
     )
 
@@ -408,13 +405,10 @@
         install_options=options.get("install_options", []) if options else [],
         global_options=options.get("global_options", []) if options else [],
         hash_options=options.get("hashes", {}) if options else {},
-<<<<<<< HEAD
+        config_settings=config_settings,
         ignore_dependencies=options.get("ignore_dependencies", False)
         if options
         else False,
-=======
-        config_settings=config_settings,
->>>>>>> bab5bfce
         constraint=constraint,
         extras=parts.extras,
         user_supplied=user_supplied,
