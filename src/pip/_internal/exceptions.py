"""Exceptions used throughout package.

This module MUST NOT try to import from anything within `pip._internal` to
operate. This is expected to be importable from any/all files within the
subpackage and, thus, should not depend on them.
"""

import configparser
import contextlib
import locale
import logging
import pathlib
import re
import sys
from itertools import chain, groupby, repeat
from typing import TYPE_CHECKING, Dict, Iterator, List, Literal, Optional, Union

from pip._vendor.packaging.requirements import InvalidRequirement
from pip._vendor.packaging.version import InvalidVersion
from pip._vendor.rich.console import Console, ConsoleOptions, RenderResult
from pip._vendor.rich.markup import escape
from pip._vendor.rich.text import Text

if TYPE_CHECKING:
    from hashlib import _Hash

    from pip._vendor.requests.models import Request, Response

    from pip._internal.metadata import BaseDistribution
    from pip._internal.req.req_install import InstallRequirement

logger = logging.getLogger(__name__)


#
# Scaffolding
#
def _is_kebab_case(s: str) -> bool:
    return re.match(r"^[a-z]+(-[a-z]+)*$", s) is not None


def _prefix_with_indent(
    s: Union[Text, str],
    console: Console,
    *,
    prefix: str,
    indent: str,
) -> Text:
    if isinstance(s, Text):
        text = s
    else:
        text = console.render_str(s)

    return console.render_str(prefix, overflow="ignore") + console.render_str(
        f"\n{indent}", overflow="ignore"
    ).join(text.split(allow_blank=True))


class PipError(Exception):
    """The base pip error."""


class DiagnosticPipError(PipError):
    """An error, that presents diagnostic information to the user.

    This contains a bunch of logic, to enable pretty presentation of our error
    messages. Each error gets a unique reference. Each error can also include
    additional context, a hint and/or a note -- which are presented with the
    main error message in a consistent style.

    This is adapted from the error output styling in `sphinx-theme-builder`.
    """

    reference: str

    def __init__(
        self,
        *,
        kind: 'Literal["error", "warning"]' = "error",
        reference: Optional[str] = None,
        message: Union[str, Text],
        context: Optional[Union[str, Text]],
        hint_stmt: Optional[Union[str, Text]],
        note_stmt: Optional[Union[str, Text]] = None,
        link: Optional[str] = None,
    ) -> None:
        # Ensure a proper reference is provided.
        if reference is None:
            assert hasattr(self, "reference"), "error reference not provided!"
            reference = self.reference
        assert _is_kebab_case(reference), "error reference must be kebab-case!"

        self.kind = kind
        self.reference = reference

        self.message = message
        self.context = context

        self.note_stmt = note_stmt
        self.hint_stmt = hint_stmt

        self.link = link

        super().__init__(f"<{self.__class__.__name__}: {self.reference}>")

    def __repr__(self) -> str:
        return (
            f"<{self.__class__.__name__}("
            f"reference={self.reference!r}, "
            f"message={self.message!r}, "
            f"context={self.context!r}, "
            f"note_stmt={self.note_stmt!r}, "
            f"hint_stmt={self.hint_stmt!r}"
            ")>"
        )

    def __rich_console__(
        self,
        console: Console,
        options: ConsoleOptions,
    ) -> RenderResult:
        colour = "red" if self.kind == "error" else "yellow"

        yield f"[{colour} bold]{self.kind}[/]: [bold]{self.reference}[/]"
        yield ""

        if not options.ascii_only:
            # Present the main message, with relevant context indented.
            if self.context is not None:
                yield _prefix_with_indent(
                    self.message,
                    console,
                    prefix=f"[{colour}]×[/] ",
                    indent=f"[{colour}]│[/] ",
                )
                yield _prefix_with_indent(
                    self.context,
                    console,
                    prefix=f"[{colour}]╰─>[/] ",
                    indent=f"[{colour}]   [/] ",
                )
            else:
                yield _prefix_with_indent(
                    self.message,
                    console,
                    prefix="[red]×[/] ",
                    indent="  ",
                )
        else:
            yield self.message
            if self.context is not None:
                yield ""
                yield self.context

        if self.note_stmt is not None or self.hint_stmt is not None:
            yield ""

        if self.note_stmt is not None:
            yield _prefix_with_indent(
                self.note_stmt,
                console,
                prefix="[magenta bold]note[/]: ",
                indent="      ",
            )
        if self.hint_stmt is not None:
            yield _prefix_with_indent(
                self.hint_stmt,
                console,
                prefix="[cyan bold]hint[/]: ",
                indent="      ",
            )

        if self.link is not None:
            yield ""
            yield f"Link: {self.link}"


#
# Actual Errors
#
class ConfigurationError(PipError):
    """General exception in configuration"""


class InstallationError(PipError):
    """General exception during installation"""


class MissingPyProjectBuildRequires(DiagnosticPipError):
    """Raised when pyproject.toml has `build-system`, but no `build-system.requires`."""

    reference = "missing-pyproject-build-system-requires"

    def __init__(self, *, package: str) -> None:
        super().__init__(
            message=f"Can not process {escape(package)}",
            context=Text(
                "This package has an invalid pyproject.toml file.\n"
                "The [build-system] table is missing the mandatory `requires` key."
            ),
            note_stmt="This is an issue with the package mentioned above, not pip.",
            hint_stmt=Text("See PEP 518 for the detailed specification."),
        )


class InvalidPyProjectBuildRequires(DiagnosticPipError):
    """Raised when pyproject.toml an invalid `build-system.requires`."""

    reference = "invalid-pyproject-build-system-requires"

    def __init__(self, *, package: str, reason: str) -> None:
        super().__init__(
            message=f"Can not process {escape(package)}",
            context=Text(
                "This package has an invalid `build-system.requires` key in "
                f"pyproject.toml.\n{reason}"
            ),
            note_stmt="This is an issue with the package mentioned above, not pip.",
            hint_stmt=Text("See PEP 518 for the detailed specification."),
        )


class NoneMetadataError(PipError):
    """Raised when accessing a Distribution's "METADATA" or "PKG-INFO".

    This signifies an inconsistency, when the Distribution claims to have
    the metadata file (if not, raise ``FileNotFoundError`` instead), but is
    not actually able to produce its content. This may be due to permission
    errors.
    """

    def __init__(
        self,
        dist: "BaseDistribution",
        metadata_name: str,
    ) -> None:
        """
        :param dist: A Distribution object.
        :param metadata_name: The name of the metadata being accessed
            (can be "METADATA" or "PKG-INFO").
        """
        self.dist = dist
        self.metadata_name = metadata_name

    def __str__(self) -> str:
        # Use `dist` in the error message because its stringification
        # includes more information, like the version and location.
        return f"None {self.metadata_name} metadata found for distribution: {self.dist}"


class UserInstallationInvalid(InstallationError):
    """A --user install is requested on an environment without user site."""

    def __str__(self) -> str:
        return "User base directory is not specified"


class InvalidSchemeCombination(InstallationError):
    def __str__(self) -> str:
        before = ", ".join(str(a) for a in self.args[:-1])
        return f"Cannot set {before} and {self.args[-1]} together"


class DistributionNotFound(InstallationError):
    """Raised when a distribution cannot be found to satisfy a requirement"""


class RequirementsFileParseError(InstallationError):
    """Raised when a general error occurs parsing a requirements file line."""


class BestVersionAlreadyInstalled(PipError):
    """Raised when the most up-to-date version of a package is already
    installed."""


class BadCommand(PipError):
    """Raised when virtualenv or a command is not found"""


class CommandError(PipError):
    """Raised when there is an error in command-line arguments"""


class PreviousBuildDirError(PipError):
    """Raised when there's a previous conflicting build directory"""


class NetworkConnectionError(PipError):
    """HTTP connection error"""

    def __init__(
        self,
        error_msg: str,
        response: Optional["Response"] = None,
        request: Optional["Request"] = None,
    ) -> None:
        """
        Initialize NetworkConnectionError with  `request` and `response`
        objects.
        """
        self.response = response
        self.request = request
        self.error_msg = error_msg
        if (
            self.response is not None
            and not self.request
            and hasattr(response, "request")
        ):
            self.request = self.response.request
        super().__init__(error_msg, response, request)

    def __str__(self) -> str:
        return str(self.error_msg)


class InvalidWheelFilename(InstallationError):
    """Invalid wheel filename."""


class UnsupportedWheel(InstallationError):
    """Unsupported wheel."""


class InvalidWheel(InstallationError):
    """Invalid (e.g. corrupt) wheel."""

    def __init__(self, location: str, name: str):
        self.location = location
        self.name = name

    def __str__(self) -> str:
        return f"Wheel '{self.name}' located at {self.location} is invalid."


class MetadataInconsistent(InstallationError):
    """Built metadata contains inconsistent information.

    This is raised when the metadata contains values (e.g. name and version)
    that do not match the information previously obtained from sdist filename,
    user-supplied ``#egg=`` value, or an install requirement name.
    """

    def __init__(
        self, ireq: "InstallRequirement", field: str, f_val: str, m_val: str
    ) -> None:
        self.ireq = ireq
        self.field = field
        self.f_val = f_val
        self.m_val = m_val

    def __str__(self) -> str:
        return (
            f"Requested {self.ireq} has inconsistent {self.field}: "
            f"expected {self.f_val!r}, but metadata has {self.m_val!r}"
        )


class MetadataInvalid(InstallationError):
    """Metadata is invalid."""

    def __init__(self, ireq: "InstallRequirement", error: str) -> None:
        self.ireq = ireq
        self.error = error

    def __str__(self) -> str:
        return f"Requested {self.ireq} has invalid metadata: {self.error}"


class InstallationSubprocessError(DiagnosticPipError, InstallationError):
    """A subprocess call failed."""

    reference = "subprocess-exited-with-error"

    def __init__(
        self,
        *,
        command_description: str,
        exit_code: int,
        output_lines: Optional[List[str]],
    ) -> None:
        if output_lines is None:
            output_prompt = Text("See above for output.")
        else:
            output_prompt = (
                Text.from_markup(f"[red][{len(output_lines)} lines of output][/]\n")
                + Text("".join(output_lines))
                + Text.from_markup(R"[red]\[end of output][/]")
            )

        super().__init__(
            message=(
                f"[green]{escape(command_description)}[/] did not run successfully.\n"
                f"exit code: {exit_code}"
            ),
            context=output_prompt,
            hint_stmt=None,
            note_stmt=(
                "This error originates from a subprocess, and is likely not a "
                "problem with pip."
            ),
        )

        self.command_description = command_description
        self.exit_code = exit_code

    def __str__(self) -> str:
        return f"{self.command_description} exited with {self.exit_code}"


class MetadataGenerationFailed(InstallationSubprocessError, InstallationError):
    reference = "metadata-generation-failed"

    def __init__(
        self,
        *,
        package_details: str,
    ) -> None:
        super(InstallationSubprocessError, self).__init__(
            message="Encountered error while generating package metadata.",
            context=escape(package_details),
            hint_stmt="See above for details.",
            note_stmt="This is an issue with the package mentioned above, not pip.",
        )

    def __str__(self) -> str:
        return "metadata generation failed"


class HashErrors(InstallationError):
    """Multiple HashError instances rolled into one for reporting"""

    def __init__(self) -> None:
        self.errors: List[HashError] = []

    def append(self, error: "HashError") -> None:
        self.errors.append(error)

    def __str__(self) -> str:
        lines = []
        self.errors.sort(key=lambda e: e.order)
        for cls, errors_of_cls in groupby(self.errors, lambda e: e.__class__):
            lines.append(cls.head)
            lines.extend(e.body() for e in errors_of_cls)
        if lines:
            return "\n".join(lines)
        return ""

    def __bool__(self) -> bool:
        return bool(self.errors)


class HashError(InstallationError):
    """
    A failure to verify a package against known-good hashes

    :cvar order: An int sorting hash exception classes by difficulty of
        recovery (lower being harder), so the user doesn't bother fretting
        about unpinned packages when he has deeper issues, like VCS
        dependencies, to deal with. Also keeps error reports in a
        deterministic order.
    :cvar head: A section heading for display above potentially many
        exceptions of this kind
    :ivar req: The InstallRequirement that triggered this error. This is
        pasted on after the exception is instantiated, because it's not
        typically available earlier.

    """

    req: Optional["InstallRequirement"] = None
    head = ""
    order: int = -1

    def body(self) -> str:
        """Return a summary of me for display under the heading.

        This default implementation simply prints a description of the
        triggering requirement.

        :param req: The InstallRequirement that provoked this error, with
            its link already populated by the resolver's _populate_link().

        """
        return f"    {self._requirement_name()}"

    def __str__(self) -> str:
        return f"{self.head}\n{self.body()}"

    def _requirement_name(self) -> str:
        """Return a description of the requirement that triggered me.

        This default implementation returns long description of the req, with
        line numbers

        """
        return str(self.req) if self.req else "unknown package"


class VcsHashUnsupported(HashError):
    """A hash was provided for a version-control-system-based requirement, but
    we don't have a method for hashing those."""

    order = 0
    head = (
        "Can't verify hashes for these requirements because we don't "
        "have a way to hash version control repositories:"
    )


class DirectoryUrlHashUnsupported(HashError):
    """A hash was provided for a version-control-system-based requirement, but
    we don't have a method for hashing those."""

    order = 1
    head = (
        "Can't verify hashes for these file:// requirements because they "
        "point to directories:"
    )


class HashMissing(HashError):
    """A hash was needed for a requirement but is absent."""

    order = 2
    head = (
        "Hashes are required in --require-hashes mode, but they are "
        "missing from some requirements. Here is a list of those "
        "requirements along with the hashes their downloaded archives "
        "actually had. Add lines like these to your requirements files to "
        "prevent tampering. (If you did not enable --require-hashes "
        "manually, note that it turns on automatically when any package "
        "has a hash.)"
    )

    def __init__(self, gotten_hash: str) -> None:
        """
        :param gotten_hash: The hash of the (possibly malicious) archive we
            just downloaded
        """
        self.gotten_hash = gotten_hash

    def body(self) -> str:
        # Dodge circular import.
        from pip._internal.utils.hashes import FAVORITE_HASH

        package = None
        if self.req:
            # In the case of URL-based requirements, display the original URL
            # seen in the requirements file rather than the package name,
            # so the output can be directly copied into the requirements file.
            package = (
                self.req.original_link
                if self.req.is_direct
                # In case someone feeds something downright stupid
                # to InstallRequirement's constructor.
                else getattr(self.req, "req", None)
            )
        return "    {} --hash={}:{}".format(
            package or "unknown package", FAVORITE_HASH, self.gotten_hash
        )


class HashUnpinned(HashError):
    """A requirement had a hash specified but was not pinned to a specific
    version."""

    order = 3
    head = (
        "In --require-hashes mode, all requirements must have their "
        "versions pinned with ==. These do not:"
    )


class HashMismatch(HashError):
    """
    Distribution file hash values don't match.

    :ivar package_name: The name of the package that triggered the hash
        mismatch. Feel free to write to this after the exception is raise to
        improve its error message.

    """

    order = 4
    head = (
        "THESE PACKAGES DO NOT MATCH THE HASHES FROM THE REQUIREMENTS "
        "FILE. If you have updated the package versions, please update "
        "the hashes. Otherwise, examine the package contents carefully; "
        "someone may have tampered with them."
    )

    def __init__(self, allowed: Dict[str, List[str]], gots: Dict[str, "_Hash"]) -> None:
        """
        :param allowed: A dict of algorithm names pointing to lists of allowed
            hex digests
        :param gots: A dict of algorithm names pointing to hashes we
            actually got from the files under suspicion
        """
        self.allowed = allowed
        self.gots = gots

    def body(self) -> str:
        return f"    {self._requirement_name()}:\n{self._hash_comparison()}"

    def _hash_comparison(self) -> str:
        """
        Return a comparison of actual and expected hash values.

        Example::

               Expected sha256 abcdeabcdeabcdeabcdeabcdeabcdeabcdeabcdeabcde
                            or 123451234512345123451234512345123451234512345
                    Got        bcdefbcdefbcdefbcdefbcdefbcdefbcdefbcdefbcdef

        """

        def hash_then_or(hash_name: str) -> "chain[str]":
            # For now, all the decent hashes have 6-char names, so we can get
            # away with hard-coding space literals.
            return chain([hash_name], repeat("    or"))

        lines: List[str] = []
        for hash_name, expecteds in self.allowed.items():
            prefix = hash_then_or(hash_name)
            lines.extend((f"        Expected {next(prefix)} {e}") for e in expecteds)
            lines.append(
                f"             Got        {self.gots[hash_name].hexdigest()}\n"
            )
        return "\n".join(lines)


class UnsupportedPythonVersion(InstallationError):
    """Unsupported python version according to Requires-Python package
    metadata."""


class ConfigurationFileCouldNotBeLoaded(ConfigurationError):
    """When there are errors while loading a configuration file"""

    def __init__(
        self,
        reason: str = "could not be loaded",
        fname: Optional[str] = None,
        error: Optional[configparser.Error] = None,
    ) -> None:
        super().__init__(error)
        self.reason = reason
        self.fname = fname
        self.error = error

    def __str__(self) -> str:
        if self.fname is not None:
            message_part = f" in {self.fname}."
        else:
            assert self.error is not None
            message_part = f".\n{self.error}\n"
        return f"Configuration file {self.reason}{message_part}"


_DEFAULT_EXTERNALLY_MANAGED_ERROR = f"""\
The Python environment under {sys.prefix} is managed externally, and may not be
manipulated by the user. Please use specific tooling from the distributor of
the Python installation to interact with this environment instead.
"""


class ExternallyManagedEnvironment(DiagnosticPipError):
    """The current environment is externally managed.

    This is raised when the current environment is externally managed, as
    defined by `PEP 668`_. The ``EXTERNALLY-MANAGED`` configuration is checked
    and displayed when the error is bubbled up to the user.

    :param error: The error message read from ``EXTERNALLY-MANAGED``.
    """

    reference = "externally-managed-environment"

    def __init__(self, error: Optional[str]) -> None:
        if error is None:
            context = Text(_DEFAULT_EXTERNALLY_MANAGED_ERROR)
        else:
            context = Text(error)
        super().__init__(
            message="This environment is externally managed",
            context=context,
            note_stmt=(
                "If you believe this is a mistake, please contact your "
                "Python installation or OS distribution provider. "
                "You can override this, at the risk of breaking your Python "
                "installation or OS, by passing --break-system-packages."
            ),
            hint_stmt=Text("See PEP 668 for the detailed specification."),
        )

    @staticmethod
    def _iter_externally_managed_error_keys() -> Iterator[str]:
        # LC_MESSAGES is in POSIX, but not the C standard. The most common
        # platform that does not implement this category is Windows, where
        # using other categories for console message localization is equally
        # unreliable, so we fall back to the locale-less vendor message. This
        # can always be re-evaluated when a vendor proposes a new alternative.
        try:
            category = locale.LC_MESSAGES
        except AttributeError:
            lang: Optional[str] = None
        else:
            lang, _ = locale.getlocale(category)
        if lang is not None:
            yield f"Error-{lang}"
            for sep in ("-", "_"):
                before, found, _ = lang.partition(sep)
                if not found:
                    continue
                yield f"Error-{before}"
        yield "Error"

    @classmethod
    def from_config(
        cls,
        config: Union[pathlib.Path, str],
    ) -> "ExternallyManagedEnvironment":
        parser = configparser.ConfigParser(interpolation=None)
        try:
            parser.read(config, encoding="utf-8")
            section = parser["externally-managed"]
            for key in cls._iter_externally_managed_error_keys():
                with contextlib.suppress(KeyError):
                    return cls(section[key])
        except KeyError:
            pass
        except (OSError, UnicodeDecodeError, configparser.ParsingError):
            from pip._internal.utils._log import VERBOSE

            exc_info = logger.isEnabledFor(VERBOSE)
            logger.warning("Failed to read %s", config, exc_info=exc_info)
        return cls(None)


class UninstallMissingRecord(DiagnosticPipError):
    reference = "uninstall-no-record-file"

    def __init__(self, *, distribution: "BaseDistribution") -> None:
        installer = distribution.installer
        if not installer or installer == "pip":
            dep = f"{distribution.raw_name}=={distribution.version}"
            hint = Text.assemble(
                "You might be able to recover from this via: ",
                (f"pip install --force-reinstall --no-deps {dep}", "green"),
            )
        else:
            hint = Text(
                f"The package was installed by {installer}. "
                "You should check if it can uninstall the package."
            )

        super().__init__(
            message=Text(f"Cannot uninstall {distribution}"),
            context=(
                "The package's contents are unknown: "
                f"no RECORD file was found for {distribution.raw_name}."
            ),
            hint_stmt=hint,
        )


class LegacyDistutilsInstall(DiagnosticPipError):
    reference = "uninstall-distutils-installed-package"

    def __init__(self, *, distribution: "BaseDistribution") -> None:
        super().__init__(
            message=Text(f"Cannot uninstall {distribution}"),
            context=(
                "It is a distutils installed project and thus we cannot accurately "
                "determine which files belong to it which would lead to only a partial "
                "uninstall."
            ),
            hint_stmt=None,
        )


<<<<<<< HEAD
class IncompleteDownloadError(DiagnosticPipError):
    """Raised when the downloader receives fewer bytes than advertised
    in the Content-Length header."""

    reference = "incomplete-download-error"

    def __init__(self, link: str, resume_retries: int) -> None:
        message = (
            f"Download failed after {resume_retries} attempts because not enough"
            " bytes were received. The incomplete file has been cleaned up."
        )
        hint = "Use --resume-retries to configure resume retry limit."

        super().__init__(
            message=message,
            context=f"File: {link}\nResume retry limit: {resume_retries}",
            hint_stmt=hint,
            note_stmt="This is an issue with network connectivity, not pip.",
=======
class InvalidInstalledPackage(DiagnosticPipError):
    reference = "invalid-installed-package"

    def __init__(
        self,
        *,
        dist: "BaseDistribution",
        invalid_exc: Union[InvalidRequirement, InvalidVersion],
    ) -> None:
        installed_location = dist.installed_location

        if isinstance(invalid_exc, InvalidRequirement):
            invalid_type = "requirement"
        else:
            invalid_type = "version"

        super().__init__(
            message=Text(
                f"Cannot process installed package {dist} "
                + (f"in {installed_location!r} " if installed_location else "")
                + f"because it has an invalid {invalid_type}:\n{invalid_exc.args[0]}"
            ),
            context=(
                "Starting with pip 24.1, packages with invalid "
                f"{invalid_type}s can not be processed."
            ),
            hint_stmt="To proceed this package must be uninstalled.",
>>>>>>> 42043590
        )<|MERGE_RESOLUTION|>--- conflicted
+++ resolved
@@ -778,27 +778,6 @@
             hint_stmt=None,
         )
 
-
-<<<<<<< HEAD
-class IncompleteDownloadError(DiagnosticPipError):
-    """Raised when the downloader receives fewer bytes than advertised
-    in the Content-Length header."""
-
-    reference = "incomplete-download-error"
-
-    def __init__(self, link: str, resume_retries: int) -> None:
-        message = (
-            f"Download failed after {resume_retries} attempts because not enough"
-            " bytes were received. The incomplete file has been cleaned up."
-        )
-        hint = "Use --resume-retries to configure resume retry limit."
-
-        super().__init__(
-            message=message,
-            context=f"File: {link}\nResume retry limit: {resume_retries}",
-            hint_stmt=hint,
-            note_stmt="This is an issue with network connectivity, not pip.",
-=======
 class InvalidInstalledPackage(DiagnosticPipError):
     reference = "invalid-installed-package"
 
@@ -826,5 +805,25 @@
                 f"{invalid_type}s can not be processed."
             ),
             hint_stmt="To proceed this package must be uninstalled.",
->>>>>>> 42043590
+        )
+
+
+class IncompleteDownloadError(DiagnosticPipError):
+    """Raised when the downloader receives fewer bytes than advertised
+    in the Content-Length header."""
+
+    reference = "incomplete-download-error"
+
+    def __init__(self, link: str, resume_retries: int) -> None:
+        message = (
+            f"Download failed after {resume_retries} attempts because not enough"
+            " bytes were received. The incomplete file has been cleaned up."
+        )
+        hint = "Use --resume-retries to configure resume retry limit."
+
+        super().__init__(
+            message=message,
+            context=f"File: {link}\nResume retry limit: {resume_retries}",
+            hint_stmt=hint,
+            note_stmt="This is an issue with network connectivity, not pip.",
         )