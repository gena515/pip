import logging
import sys
from typing import TYPE_CHECKING, Any, FrozenSet, Iterable, Optional, Tuple, Union, cast

from pip._vendor.packaging.utils import NormalizedName, canonicalize_name
from pip._vendor.packaging.version import Version

from pip._internal.exceptions import (
    HashError,
    InstallationSubprocessError,
    MetadataInconsistent,
)
from pip._internal.metadata import BaseDistribution
from pip._internal.models.link import Link, links_equivalent
from pip._internal.models.wheel import Wheel
from pip._internal.req.constructors import (
    install_req_from_editable,
    install_req_from_line,
)
from pip._internal.req.req_install import InstallRequirement
from pip._internal.utils.direct_url_helpers import direct_url_from_link
from pip._internal.utils.misc import normalize_version_info

from .base import Candidate, CandidateVersion, Requirement, format_name

if TYPE_CHECKING:
    from .factory import Factory

logger = logging.getLogger(__name__)

BaseCandidate = Union[
    "AlreadyInstalledCandidate",
    "EditableCandidate",
    "LinkCandidate",
]

# Avoid conflicting with the PyPI package "Python".
REQUIRES_PYTHON_IDENTIFIER = cast(NormalizedName, "<Python from Requires-Python>")


def as_base_candidate(candidate: Candidate) -> Optional[BaseCandidate]:
    """The runtime version of BaseCandidate."""
    base_candidate_classes = (
        AlreadyInstalledCandidate,
        EditableCandidate,
        LinkCandidate,
    )
    if isinstance(candidate, base_candidate_classes):
        return candidate
    return None


def make_install_req_from_link(
    link: Link, template: InstallRequirement
) -> InstallRequirement:
    assert not template.editable, "template is editable"
    if template.req:
        line = str(template.req)
    else:
        line = link.url
    ireq = install_req_from_line(
        line,
        user_supplied=template.user_supplied,
        comes_from=template.comes_from,
        use_pep517=template.use_pep517,
        isolated=template.isolated,
        constraint=template.constraint,
<<<<<<< HEAD
        options=dict(
            install_options=template.install_options,
            global_options=template.global_options,
            hashes=template.hash_options,
            ignore_dependencies=template.ignore_dependencies,
        ),
=======
        global_options=template.global_options,
        hash_options=template.hash_options,
>>>>>>> 87678eef
        config_settings=template.config_settings,
    )
    ireq.original_link = template.original_link
    ireq.link = link
    ireq.extras = template.extras
    return ireq


def make_install_req_from_editable(
    link: Link, template: InstallRequirement
) -> InstallRequirement:
    assert template.editable, "template not editable"
    ireq = install_req_from_editable(
        link.url,
        user_supplied=template.user_supplied,
        comes_from=template.comes_from,
        use_pep517=template.use_pep517,
        isolated=template.isolated,
        constraint=template.constraint,
        permit_editable_wheels=template.permit_editable_wheels,
<<<<<<< HEAD
        options=dict(
            install_options=template.install_options,
            global_options=template.global_options,
            hashes=template.hash_options,
            ignore_dependencies=template.ignore_dependencies,
        ),
=======
        global_options=template.global_options,
        hash_options=template.hash_options,
>>>>>>> 87678eef
        config_settings=template.config_settings,
    )
    ireq.extras = template.extras
    return ireq


def _make_install_req_from_dist(
    dist: BaseDistribution, template: InstallRequirement
) -> InstallRequirement:
    if template.req:
        line = str(template.req)
    elif template.link:
        line = f"{dist.canonical_name} @ {template.link.url}"
    else:
        line = f"{dist.canonical_name}=={dist.version}"
    ireq = install_req_from_line(
        line,
        user_supplied=template.user_supplied,
        comes_from=template.comes_from,
        use_pep517=template.use_pep517,
        isolated=template.isolated,
        constraint=template.constraint,
<<<<<<< HEAD
        options=dict(
            install_options=template.install_options,
            global_options=template.global_options,
            hashes=template.hash_options,
            ignore_dependencies=template.ignore_dependencies,
        ),
=======
        global_options=template.global_options,
        hash_options=template.hash_options,
>>>>>>> 87678eef
        config_settings=template.config_settings,
    )
    ireq.satisfied_by = dist
    return ireq


class _InstallRequirementBackedCandidate(Candidate):
    """A candidate backed by an ``InstallRequirement``.

    This represents a package request with the target not being already
    in the environment, and needs to be fetched and installed. The backing
    ``InstallRequirement`` is responsible for most of the leg work; this
    class exposes appropriate information to the resolver.

    :param link: The link passed to the ``InstallRequirement``. The backing
        ``InstallRequirement`` will use this link to fetch the distribution.
    :param source_link: The link this candidate "originates" from. This is
        different from ``link`` when the link is found in the wheel cache.
        ``link`` would point to the wheel cache, while this points to the
        found remote link (e.g. from pypi.org).
    """

    dist: BaseDistribution
    is_installed = False

    def __init__(
        self,
        link: Link,
        source_link: Link,
        ireq: InstallRequirement,
        factory: "Factory",
        name: Optional[NormalizedName] = None,
        version: Optional[CandidateVersion] = None,
    ) -> None:
        self._link = link
        self._source_link = source_link
        self._factory = factory
        self._ireq = ireq
        self._name = name
        self._version = version
        self.dist = self._prepare()

    def __str__(self) -> str:
        return f"{self.name} {self.version}"

    def __repr__(self) -> str:
        return "{class_name}({link!r})".format(
            class_name=self.__class__.__name__,
            link=str(self._link),
        )

    def __hash__(self) -> int:
        return hash((self.__class__, self._link))

    def __eq__(self, other: Any) -> bool:
        if isinstance(other, self.__class__):
            return links_equivalent(self._link, other._link)
        return False

    @property
    def source_link(self) -> Optional[Link]:
        return self._source_link

    @property
    def project_name(self) -> NormalizedName:
        """The normalised name of the project the candidate refers to"""
        if self._name is None:
            self._name = self.dist.canonical_name
        return self._name

    @property
    def name(self) -> str:
        return self.project_name

    @property
    def version(self) -> CandidateVersion:
        if self._version is None:
            self._version = self.dist.version
        return self._version

    def format_for_error(self) -> str:
        return "{} {} (from {})".format(
            self.name,
            self.version,
            self._link.file_path if self._link.is_file else self._link,
        )

    def _prepare_distribution(self) -> BaseDistribution:
        raise NotImplementedError("Override in subclass")

    def _check_metadata_consistency(self, dist: BaseDistribution) -> None:
        """Check for consistency of project name and version of dist."""
        if self._name is not None and self._name != dist.canonical_name:
            raise MetadataInconsistent(
                self._ireq,
                "name",
                self._name,
                dist.canonical_name,
            )
        if self._version is not None and self._version != dist.version:
            raise MetadataInconsistent(
                self._ireq,
                "version",
                str(self._version),
                str(dist.version),
            )

    def _prepare(self) -> BaseDistribution:
        try:
            dist = self._prepare_distribution()
        except HashError as e:
            # Provide HashError the underlying ireq that caused it. This
            # provides context for the resulting error message to show the
            # offending line to the user.
            e.req = self._ireq
            raise
        except InstallationSubprocessError as exc:
            # The output has been presented already, so don't duplicate it.
            exc.context = "See above for output."
            raise

        self._check_metadata_consistency(dist)
        return dist

    @property
    def ignore_dependencies(self) -> bool:
        return self._ireq.ignore_dependencies

    def iter_dependencies(self, with_requires: bool) -> Iterable[Optional[Requirement]]:
        requires = self.dist.iter_dependencies() if with_requires else ()
        for r in requires:
            yield self._factory.make_requirement_from_spec(str(r), self._ireq)
        yield self._factory.make_requires_python_requirement(self.dist.requires_python)

    def get_install_requirement(self) -> Optional[InstallRequirement]:
        return self._ireq


class LinkCandidate(_InstallRequirementBackedCandidate):
    is_editable = False

    def __init__(
        self,
        link: Link,
        template: InstallRequirement,
        factory: "Factory",
        name: Optional[NormalizedName] = None,
        version: Optional[CandidateVersion] = None,
    ) -> None:
        source_link = link
        cache_entry = factory.get_wheel_cache_entry(source_link, name)
        if cache_entry is not None:
            logger.debug("Using cached wheel link: %s", cache_entry.link)
            link = cache_entry.link
        ireq = make_install_req_from_link(link, template)
        assert ireq.link == link
        if ireq.link.is_wheel and not ireq.link.is_file:
            wheel = Wheel(ireq.link.filename)
            wheel_name = canonicalize_name(wheel.name)
            assert name == wheel_name, f"{name!r} != {wheel_name!r} for wheel"
            # Version may not be present for PEP 508 direct URLs
            if version is not None:
                wheel_version = Version(wheel.version)
                assert version == wheel_version, "{!r} != {!r} for wheel {}".format(
                    version, wheel_version, name
                )

        if cache_entry is not None:
            assert ireq.link.is_wheel
            assert ireq.link.is_file
            if cache_entry.persistent and template.link is template.original_link:
                ireq.cached_wheel_source_link = source_link
            if cache_entry.origin is not None:
                ireq.download_info = cache_entry.origin
            else:
                # Legacy cache entry that does not have origin.json.
                # download_info may miss the archive_info.hashes field.
                ireq.download_info = direct_url_from_link(
                    source_link, link_is_in_wheel_cache=cache_entry.persistent
                )

        super().__init__(
            link=link,
            source_link=source_link,
            ireq=ireq,
            factory=factory,
            name=name,
            version=version,
        )

    def _prepare_distribution(self) -> BaseDistribution:
        preparer = self._factory.preparer
        return preparer.prepare_linked_requirement(self._ireq, parallel_builds=True)


class EditableCandidate(_InstallRequirementBackedCandidate):
    is_editable = True

    def __init__(
        self,
        link: Link,
        template: InstallRequirement,
        factory: "Factory",
        name: Optional[NormalizedName] = None,
        version: Optional[CandidateVersion] = None,
    ) -> None:
        super().__init__(
            link=link,
            source_link=link,
            ireq=make_install_req_from_editable(link, template),
            factory=factory,
            name=name,
            version=version,
        )

    def _prepare_distribution(self) -> BaseDistribution:
        return self._factory.preparer.prepare_editable_requirement(self._ireq)


class AlreadyInstalledCandidate(Candidate):
    is_installed = True
    source_link = None

    def __init__(
        self,
        dist: BaseDistribution,
        template: InstallRequirement,
        factory: "Factory",
    ) -> None:
        self.dist = dist
        self._ireq = _make_install_req_from_dist(dist, template)
        self._factory = factory

        # This is just logging some messages, so we can do it eagerly.
        # The returned dist would be exactly the same as self.dist because we
        # set satisfied_by in _make_install_req_from_dist.
        # TODO: Supply reason based on force_reinstall and upgrade_strategy.
        skip_reason = "already satisfied"
        factory.preparer.prepare_installed_requirement(self._ireq, skip_reason)

    def __str__(self) -> str:
        return str(self.dist)

    def __repr__(self) -> str:
        return "{class_name}({distribution!r})".format(
            class_name=self.__class__.__name__,
            distribution=self.dist,
        )

    def __hash__(self) -> int:
        return hash((self.__class__, self.name, self.version))

    def __eq__(self, other: Any) -> bool:
        if isinstance(other, self.__class__):
            return self.name == other.name and self.version == other.version
        return False

    @property
    def project_name(self) -> NormalizedName:
        return self.dist.canonical_name

    @property
    def name(self) -> str:
        return self.project_name

    @property
    def version(self) -> CandidateVersion:
        return self.dist.version

    @property
    def is_editable(self) -> bool:
        return self.dist.editable

    @property
    def ignore_dependencies(self) -> bool:
        return self._ireq.ignore_dependencies

    def format_for_error(self) -> str:
        return f"{self.name} {self.version} (Installed)"

    def iter_dependencies(self, with_requires: bool) -> Iterable[Optional[Requirement]]:
        if not with_requires:
            return
        for r in self.dist.iter_dependencies():
            yield self._factory.make_requirement_from_spec(str(r), self._ireq)

    def get_install_requirement(self) -> Optional[InstallRequirement]:
        return None


class ExtrasCandidate(Candidate):
    """A candidate that has 'extras', indicating additional dependencies.

    Requirements can be for a project with dependencies, something like
    foo[extra].  The extras don't affect the project/version being installed
    directly, but indicate that we need additional dependencies. We model that
    by having an artificial ExtrasCandidate that wraps the "base" candidate.

    The ExtrasCandidate differs from the base in the following ways:

    1. It has a unique name, of the form foo[extra]. This causes the resolver
       to treat it as a separate node in the dependency graph.
    2. When we're getting the candidate's dependencies,
       a) We specify that we want the extra dependencies as well.
       b) We add a dependency on the base candidate.
          See below for why this is needed.
    3. We return None for the underlying InstallRequirement, as the base
       candidate will provide it, and we don't want to end up with duplicates.

    The dependency on the base candidate is needed so that the resolver can't
    decide that it should recommend foo[extra1] version 1.0 and foo[extra2]
    version 2.0. Having those candidates depend on foo=1.0 and foo=2.0
    respectively forces the resolver to recognise that this is a conflict.
    """

    def __init__(
        self,
        base: BaseCandidate,
        extras: FrozenSet[str],
    ) -> None:
        self.base = base
        self.extras = extras

    def __str__(self) -> str:
        name, rest = str(self.base).split(" ", 1)
        return "{}[{}] {}".format(name, ",".join(self.extras), rest)

    def __repr__(self) -> str:
        return "{class_name}(base={base!r}, extras={extras!r})".format(
            class_name=self.__class__.__name__,
            base=self.base,
            extras=self.extras,
        )

    def __hash__(self) -> int:
        return hash((self.base, self.extras))

    def __eq__(self, other: Any) -> bool:
        if isinstance(other, self.__class__):
            return self.base == other.base and self.extras == other.extras
        return False

    @property
    def project_name(self) -> NormalizedName:
        return self.base.project_name

    @property
    def name(self) -> str:
        """The normalised name of the project the candidate refers to"""
        return format_name(self.base.project_name, self.extras)

    @property
    def version(self) -> CandidateVersion:
        return self.base.version

    def format_for_error(self) -> str:
        return "{} [{}]".format(
            self.base.format_for_error(), ", ".join(sorted(self.extras))
        )

    @property
    def is_installed(self) -> bool:
        return self.base.is_installed

    @property
    def is_editable(self) -> bool:
        return self.base.is_editable

    @property
    def source_link(self) -> Optional[Link]:
        return self.base.source_link

    @property
    def ignore_dependencies(self) -> bool:
        return self.base.ignore_dependencies

    def iter_dependencies(self, with_requires: bool) -> Iterable[Optional[Requirement]]:
        factory = self.base._factory

        # Add a dependency on the exact base
        # (See note 2b in the class docstring)
        yield factory.make_requirement_from_candidate(self.base)
        if not with_requires:
            return

        # The user may have specified extras that the candidate doesn't
        # support. We ignore any unsupported extras here.
        valid_extras = self.extras.intersection(self.base.dist.iter_provided_extras())
        invalid_extras = self.extras.difference(self.base.dist.iter_provided_extras())
        for extra in sorted(invalid_extras):
            logger.warning(
                "%s %s does not provide the extra '%s'",
                self.base.name,
                self.version,
                extra,
            )

        for r in self.base.dist.iter_dependencies(valid_extras):
            requirement = factory.make_requirement_from_spec(
                str(r), self.base._ireq, valid_extras
            )
            if requirement:
                yield requirement

    def get_install_requirement(self) -> Optional[InstallRequirement]:
        # We don't return anything here, because we always
        # depend on the base candidate, and we'll get the
        # install requirement from that.
        return None


class RequiresPythonCandidate(Candidate):
    is_installed = False
    source_link = None
    ignore_dependencies = False

    def __init__(self, py_version_info: Optional[Tuple[int, ...]]) -> None:
        if py_version_info is not None:
            version_info = normalize_version_info(py_version_info)
        else:
            version_info = sys.version_info[:3]
        self._version = Version(".".join(str(c) for c in version_info))

    # We don't need to implement __eq__() and __ne__() since there is always
    # only one RequiresPythonCandidate in a resolution, i.e. the host Python.
    # The built-in object.__eq__() and object.__ne__() do exactly what we want.

    def __str__(self) -> str:
        return f"Python {self._version}"

    @property
    def project_name(self) -> NormalizedName:
        return REQUIRES_PYTHON_IDENTIFIER

    @property
    def name(self) -> str:
        return REQUIRES_PYTHON_IDENTIFIER

    @property
    def version(self) -> CandidateVersion:
        return self._version

    def format_for_error(self) -> str:
        return f"Python {self.version}"

    def iter_dependencies(self, with_requires: bool) -> Iterable[Optional[Requirement]]:
        return ()

    def get_install_requirement(self) -> Optional[InstallRequirement]:
        return None<|MERGE_RESOLUTION|>--- conflicted
+++ resolved
@@ -65,18 +65,10 @@
         use_pep517=template.use_pep517,
         isolated=template.isolated,
         constraint=template.constraint,
-<<<<<<< HEAD
-        options=dict(
-            install_options=template.install_options,
-            global_options=template.global_options,
-            hashes=template.hash_options,
-            ignore_dependencies=template.ignore_dependencies,
-        ),
-=======
         global_options=template.global_options,
         hash_options=template.hash_options,
->>>>>>> 87678eef
         config_settings=template.config_settings,
+        ignore_dependencies=template.ignore_dependencies,
     )
     ireq.original_link = template.original_link
     ireq.link = link
@@ -96,18 +88,10 @@
         isolated=template.isolated,
         constraint=template.constraint,
         permit_editable_wheels=template.permit_editable_wheels,
-<<<<<<< HEAD
-        options=dict(
-            install_options=template.install_options,
-            global_options=template.global_options,
-            hashes=template.hash_options,
-            ignore_dependencies=template.ignore_dependencies,
-        ),
-=======
         global_options=template.global_options,
         hash_options=template.hash_options,
->>>>>>> 87678eef
         config_settings=template.config_settings,
+        ignore_dependencies=template.ignore_dependencies,
     )
     ireq.extras = template.extras
     return ireq
@@ -129,18 +113,10 @@
         use_pep517=template.use_pep517,
         isolated=template.isolated,
         constraint=template.constraint,
-<<<<<<< HEAD
-        options=dict(
-            install_options=template.install_options,
-            global_options=template.global_options,
-            hashes=template.hash_options,
-            ignore_dependencies=template.ignore_dependencies,
-        ),
-=======
         global_options=template.global_options,
         hash_options=template.hash_options,
->>>>>>> 87678eef
         config_settings=template.config_settings,
+        ignore_dependencies=template.ignore_dependencies,
     )
     ireq.satisfied_by = dist
     return ireq
