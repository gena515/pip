--- conflicted
+++ resolved
@@ -95,17 +95,12 @@
 * ``setuptools`` is completely stripped to only keep ``pkg_resources``
 * ``pkg_resources`` has been modified to import its dependencies from ``pip._vendor``
 * ``packaging`` has been modified to import its dependencies from ``pip._vendor``
-<<<<<<< HEAD
-* ``requests_kerberos`` has been modified to import its dependencies from ``pip
-._vendor``
-* ``requests`` has been modified *not* to optionally load any C dependencies
-* Modified distro to delay importing ``argparse`` to avoid errors on 2.6
-=======
 * ``html5lib`` has been modified to ``import six from pip._vendor``
 * ``CacheControl`` has been modified to import its dependencies from ``pip._vendor``
 * ``requests`` has been modified to import its other dependencies from ``pip._vendor``
   and to *not* load ``simplejson`` (all platforms) and ``pyopenssl`` (Windows).
->>>>>>> 1a1695e0
+* ``requests_kerberos`` has been modified to import its dependencies from ``pip
+._vendor``
 
 
 Automatic Vendoring
