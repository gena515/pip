import re
import textwrap
from os.path import join

import pytest

from tests.lib import (
    PipTestEnvironment,
    ResolverVariant,
    TestData,
    create_basic_wheel_for_package,
)


@pytest.mark.network
def test_simple_extras_install_from_pypi(script: PipTestEnvironment) -> None:
    """
    Test installing a package from PyPI using extras dependency Paste[openid].
    """
    result = script.pip(
        "install",
        "Paste[openid]==1.7.5.1",
        expect_stderr=True,
    )
    initools_folder = script.site_packages / "openid"
    result.did_create(initools_folder)


def test_extras_after_wheel(script: PipTestEnvironment, data: TestData) -> None:
    """
    Test installing a package with extras after installing from a wheel.
    """
    simple = script.site_packages / "simple"

    no_extra = script.pip(
        "install",
        "--no-index",
        "-f",
        data.find_links,
        "requires_simple_extra",
        expect_stderr=True,
    )
    no_extra.did_not_create(simple)

    extra = script.pip(
        "install",
        "--no-index",
        "-f",
        data.find_links,
        "requires_simple_extra[extra]",
        expect_stderr=True,
    )
    extra.did_create(simple)


@pytest.mark.network
def test_no_extras_uninstall(script: PipTestEnvironment) -> None:
    """
    No extras dependency gets uninstalled when the root package is uninstalled
    """
    result = script.pip(
        "install",
        "Paste[openid]==1.7.5.1",
        expect_stderr=True,
    )
    result.did_create(join(script.site_packages, "paste"))
    result.did_create(join(script.site_packages, "openid"))
    result2 = script.pip("uninstall", "Paste", "-y")
    # openid should not be uninstalled
    initools_folder = script.site_packages / "openid"
    assert initools_folder not in result2.files_deleted, result.files_deleted


def test_nonexistent_extra_warns_user_no_wheel(
    script: PipTestEnvironment, data: TestData
) -> None:
    """
    A warning is logged telling the user that the extra option they requested
    does not exist in the project they are wishing to install.

    This exercises source installs.
    """
    result = script.pip(
        "install",
        "--no-binary=:all:",
        "--no-index",
        "--find-links=" + data.find_links,
        "simple[nonexistent]",
        expect_stderr=True,
    )
    assert "simple 3.0 does not provide the extra 'nonexistent'" in result.stderr, str(
        result
    )


def test_nonexistent_extra_warns_user_with_wheel(
    script: PipTestEnvironment, data: TestData
) -> None:
    """
    A warning is logged telling the user that the extra option they requested
    does not exist in the project they are wishing to install.

    This exercises wheel installs.
    """
    result = script.pip(
        "install",
        "--no-index",
        "--find-links=" + data.find_links,
        "simplewheel[nonexistent]",
        expect_stderr=True,
    )
    assert "simplewheel 2.0 does not provide the extra 'nonexistent'" in result.stderr


def test_nonexistent_options_listed_in_order(
    script: PipTestEnvironment, data: TestData
) -> None:
    """
    Warn the user for each extra that doesn't exist.
    """
    result = script.pip(
        "install",
        "--no-index",
        "--find-links=" + data.find_links,
        "simplewheel[nonexistent, nope]",
        expect_stderr=True,
    )
    matches = re.findall(
        "WARNING: simplewheel 2.0 does not provide the extra '([a-z]*)'", result.stderr
    )
    assert matches == ["nonexistent", "nope"]


def test_install_fails_if_extra_at_end(
    script: PipTestEnvironment, data: TestData
) -> None:
    """
    Fail if order of specifiers and extras is incorrect.

    Test uses a requirements file to avoid a testing issue where
    the specifier gets interpreted as shell redirect.
    """
    script.scratch_path.joinpath("requirements.txt").write_text(
        "requires_simple_extra>=0.1[extra]"
    )

    result = script.pip(
        "install",
        "--no-index",
        "--find-links=" + data.find_links,
        "-r",
        script.scratch_path / "requirements.txt",
        expect_error=True,
    )
    assert "Extras after version" in result.stderr


<<<<<<< HEAD
@pytest.mark.parametrize(
    "specified_extra, requested_extra",
    [
        ("Hop_hOp-hoP", "Hop_hOp-hoP"),
        ("Hop_hOp-hoP", "hop-hop-hop"),
        ("hop-hop-hop", "Hop_hOp-hoP"),
    ],
)
def test_install_special_extra(
    script: PipTestEnvironment,
    specified_extra: str,
    requested_extra: str,
) -> None:
=======
@pytest.mark.skipif(
    "sys.version_info >= (3, 11)",
    reason="Setuptools incompatibility with importlib.metadata; see GH-12267",
)
def test_install_special_extra(script: PipTestEnvironment) -> None:
>>>>>>> 8c24fd2a
    # Check that uppercase letters and '-' are dealt with
    # make a dummy project
    pkga_path = script.scratch_path / "pkga"
    pkga_path.mkdir()
    pkga_path.joinpath("setup.py").write_text(
        textwrap.dedent(
            f"""
        from setuptools import setup
        setup(name='pkga',
              version='0.1',
              extras_require={{'{specified_extra}': ['missing_pkg']}},
        )
    """
        )
    )

    result = script.pip(
        "install",
        "--no-index",
        f"{pkga_path}[{requested_extra}]",
        expect_error=True,
    )
    assert (
        "Could not find a version that satisfies the requirement missing_pkg"
    ) in result.stderr, str(result)


def test_install_requirements_no_r_flag(script: PipTestEnvironment) -> None:
    """Beginners sometimes forget the -r and this leads to confusion"""
    result = script.pip("install", "requirements.txt", expect_error=True)
    assert 'literally named "requirements.txt"' in result.stdout


@pytest.mark.parametrize(
    "extra_to_install, simple_version, fails_on_legacy",
    [
        ("", "3.0", False),
        ("[extra1]", "2.0", True),
        ("[extra2]", "1.0", True),
        ("[extra1,extra2]", "1.0", True),
    ],
)
@pytest.mark.usefixtures("data")
def test_install_extra_merging(
    script: PipTestEnvironment,
    resolver_variant: ResolverVariant,
    extra_to_install: str,
    simple_version: str,
    fails_on_legacy: bool,
) -> None:
    # Check that extra specifications in the extras section are honoured.
    pkga_path = script.scratch_path / "pkga"
    pkga_path.mkdir()
    pkga_path.joinpath("setup.py").write_text(
        textwrap.dedent(
            """
        from setuptools import setup
        setup(name='pkga',
              version='0.1',
              install_requires=['simple'],
              extras_require={'extra1': ['simple<3'],
                              'extra2': ['simple==1.*']},
        )
    """
        )
    )

    result = script.pip_install_local(
        f"{pkga_path}{extra_to_install}",
        expect_error=(fails_on_legacy and resolver_variant == "legacy"),
    )

    if not fails_on_legacy or resolver_variant == "2020-resolver":
        expected = f"Successfully installed pkga-0.1 simple-{simple_version}"
        assert expected in result.stdout


def test_install_extras(script: PipTestEnvironment) -> None:
    create_basic_wheel_for_package(script, "a", "1", depends=["b", "dep[x-y]"])
    create_basic_wheel_for_package(script, "b", "1", depends=["dep[x_y]"])
    create_basic_wheel_for_package(script, "dep", "1", extras={"x-y": ["meh"]})
    create_basic_wheel_for_package(script, "meh", "1")

    script.pip(
        "install",
        "--no-cache-dir",
        "--no-index",
        "--find-links",
        script.scratch_path,
        "a",
    )
    script.assert_installed(a="1", b="1", dep="1", meh="1")<|MERGE_RESOLUTION|>--- conflicted
+++ resolved
@@ -155,12 +155,23 @@
     assert "Extras after version" in result.stderr
 
 
-<<<<<<< HEAD
 @pytest.mark.parametrize(
     "specified_extra, requested_extra",
     [
         ("Hop_hOp-hoP", "Hop_hOp-hoP"),
-        ("Hop_hOp-hoP", "hop-hop-hop"),
+        pytest.param(
+            "Hop_hOp-hoP",
+            "hop-hop-hop",
+            marks=pytest.mark.xfail(
+                "sys.version_info < (3, 8)",
+                reason=(
+                    "matching a normalized extra request against an"
+                    "unnormalized extra in metadata requires PEP 685 support "
+                    "in either packaging or the build tool. Setuptools "
+                    "implements this in 68.2, which requires 3.8+"
+                ),
+            ),
+        ),
         ("hop-hop-hop", "Hop_hOp-hoP"),
     ],
 )
@@ -169,13 +180,6 @@
     specified_extra: str,
     requested_extra: str,
 ) -> None:
-=======
-@pytest.mark.skipif(
-    "sys.version_info >= (3, 11)",
-    reason="Setuptools incompatibility with importlib.metadata; see GH-12267",
-)
-def test_install_special_extra(script: PipTestEnvironment) -> None:
->>>>>>> 8c24fd2a
     # Check that uppercase letters and '-' are dealt with
     # make a dummy project
     pkga_path = script.scratch_path / "pkga"
