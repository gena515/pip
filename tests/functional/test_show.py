import re
import pytest
from pip import __version__
from pip.commands.show import search_packages_info


def test_show(script):
    """
    Test end to end test for show command.
    """
    result = script.pip('show', 'pip')
    lines = result.stdout.split('\n')
<<<<<<< HEAD
    assert len(lines) == 7
    assert lines[0] == '---', lines[0]
    assert lines[1] == 'Name: pip', lines[1]
    assert lines[2] == 'Version: %s' % __version__, lines[2]
    assert lines[3].startswith('Location: '), lines[3]
    assert lines[4] == 'Requires: '
    assert lines[5] == 'Requires recursive: '
=======
    assert len(lines) == 17
    assert lines[0] == '---', lines[0]
    assert 'Name: pip' in lines
    assert 'Version: %s' % __version__ in lines
    assert any(line.startswith('Location: ') for line in lines)
    assert 'Requires: ' in lines
>>>>>>> 01eb41cf


def test_show_with_files_not_found(script, data):
    """
    Test for show command with installed files listing enabled and
    installed-files.txt not found.
    """
    editable = data.packages.join('SetupPyUTF8')
    script.pip('install', '-e', editable)
    result = script.pip('show', '-f', 'SetupPyUTF8')
    lines = result.stdout.split('\n')
<<<<<<< HEAD
    assert len(lines) == 9
    assert lines[0] == '---', lines[0]
    assert lines[1] == 'Name: SetupPyUTF8', lines[1]
    assert lines[2] == 'Version: 0.0.0', lines[2]
    assert lines[3].startswith('Location: '), lines[3]
    assert lines[4] == 'Requires: ', lines[4]
    assert lines[5] == 'Requires recursive: ', lines[5]
    assert lines[6] == 'Files:', lines[6]
    assert lines[7] == 'Cannot locate installed-files.txt', lines[7]
=======
    assert len(lines) == 14
    assert lines[0] == '---', lines[0]
    assert 'Name: SetupPyUTF8' in lines
    assert 'Version: 0.0.0' in lines
    assert any(line.startswith('Location: ') for line in lines)
    assert 'Requires: ' in lines
    assert 'Files:' in lines
    assert 'Cannot locate installed-files.txt' in lines
>>>>>>> 01eb41cf


def test_show_with_files_from_wheel(script, data):
    """
    Test that a wheel's files can be listed
    """
    wheel_file = data.packages.join('simple.dist-0.1-py2.py3-none-any.whl')
    script.pip('install', '--no-index', wheel_file)
    result = script.pip('show', '-f', 'simple.dist')
    lines = result.stdout.split('\n')
    assert 'Name: simple.dist' in lines
    assert 'Cannot locate installed-files.txt' not in lines[6], lines[6]
    assert re.search(r"Files:\n(  .+\n)+", result.stdout)


@pytest.mark.network
def test_show_with_all_files(script):
    """
    Test listing all files in the show command.
    """
    script.pip('install', 'initools==0.2')
    result = script.pip('show', '--files', 'initools')
    lines = result.stdout.split('\n')
    assert 'Cannot locate installed-files.txt' not in lines[6], lines[6]
    assert re.search(r"Files:\n(  .+\n)+", result.stdout)


def test_missing_argument(script):
    """
    Test show command with no arguments.
    """
    result = script.pip('show', expect_error=True)
    assert 'ERROR: Please provide a package name or names.' in result.stdout


def test_find_package_not_found():
    """
    Test trying to get info about a nonexistent package.

    """
    result = search_packages_info(['abcd3'])
    assert len(list(result)) == 0


def test_search_any_case():
    """
    Search for a package in any case.

    """
    result = list(search_packages_info(['PIP']))
    assert len(result) == 1
    assert 'pip' == result[0]['name']


def test_more_than_one_package():
    """
    Search for more than one package.

    """
    result = list(search_packages_info(['Pip', 'pytest', 'Virtualenv']))
    assert len(result) == 3<|MERGE_RESOLUTION|>--- conflicted
+++ resolved
@@ -10,22 +10,13 @@
     """
     result = script.pip('show', 'pip')
     lines = result.stdout.split('\n')
-<<<<<<< HEAD
-    assert len(lines) == 7
-    assert lines[0] == '---', lines[0]
-    assert lines[1] == 'Name: pip', lines[1]
-    assert lines[2] == 'Version: %s' % __version__, lines[2]
-    assert lines[3].startswith('Location: '), lines[3]
-    assert lines[4] == 'Requires: '
-    assert lines[5] == 'Requires recursive: '
-=======
-    assert len(lines) == 17
+    assert len(lines) == 18
     assert lines[0] == '---', lines[0]
     assert 'Name: pip' in lines
     assert 'Version: %s' % __version__ in lines
     assert any(line.startswith('Location: ') for line in lines)
     assert 'Requires: ' in lines
->>>>>>> 01eb41cf
+    assert 'Requires recursive: ' in lines
 
 
 def test_show_with_files_not_found(script, data):
@@ -37,26 +28,15 @@
     script.pip('install', '-e', editable)
     result = script.pip('show', '-f', 'SetupPyUTF8')
     lines = result.stdout.split('\n')
-<<<<<<< HEAD
-    assert len(lines) == 9
-    assert lines[0] == '---', lines[0]
-    assert lines[1] == 'Name: SetupPyUTF8', lines[1]
-    assert lines[2] == 'Version: 0.0.0', lines[2]
-    assert lines[3].startswith('Location: '), lines[3]
-    assert lines[4] == 'Requires: ', lines[4]
-    assert lines[5] == 'Requires recursive: ', lines[5]
-    assert lines[6] == 'Files:', lines[6]
-    assert lines[7] == 'Cannot locate installed-files.txt', lines[7]
-=======
-    assert len(lines) == 14
+    assert len(lines) == 15
     assert lines[0] == '---', lines[0]
     assert 'Name: SetupPyUTF8' in lines
     assert 'Version: 0.0.0' in lines
     assert any(line.startswith('Location: ') for line in lines)
     assert 'Requires: ' in lines
+    assert 'Requires recursive: ' in lines
     assert 'Files:' in lines
     assert 'Cannot locate installed-files.txt' in lines
->>>>>>> 01eb41cf
 
 
 def test_show_with_files_from_wheel(script, data):
