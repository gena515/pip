# test the error message returned by pip when
# a bad "file:" URL is passed to it.

from typing import Any


def test_filenotfound_error_message(script: Any) -> None:
    # Test the error message returned when using a bad 'file:' URL.
    # make pip to fail and get an error message
<<<<<<< HEAD
    # by running "pip install -r file:nonexistent_file"
=======
    # by running "pip install -r file:///nonexistent_file"
>>>>>>> dfbe41e6
    proc = script.pip("install", "-r", "file:///unexistent_file", expect_error=True)
    assert proc.returncode == 1
    expect = (
        "ERROR: 404 Client Error: FileNotFoundError for url: file:///unexistent_file"
    )
    assert proc.stderr.rstrip() == expect<|MERGE_RESOLUTION|>--- conflicted
+++ resolved
@@ -7,11 +7,7 @@
 def test_filenotfound_error_message(script: Any) -> None:
     # Test the error message returned when using a bad 'file:' URL.
     # make pip to fail and get an error message
-<<<<<<< HEAD
-    # by running "pip install -r file:nonexistent_file"
-=======
     # by running "pip install -r file:///nonexistent_file"
->>>>>>> dfbe41e6
     proc = script.pip("install", "-r", "file:///unexistent_file", expect_error=True)
     assert proc.returncode == 1
     expect = (
