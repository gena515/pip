import os
import re
import ssl
import sys
import sysconfig
import textwrap
from os.path import curdir, join, pardir
from pathlib import Path
from typing import Dict, List, Tuple

import pytest

from pip._internal.cli.status_codes import ERROR, SUCCESS
from pip._internal.models.index import PyPI, TestPyPI
from pip._internal.utils.misc import rmtree
from tests.conftest import CertFactory
from tests.lib import (
    PipTestEnvironment,
    ResolverVariant,
    TestData,
    _create_svn_repo,
    _create_test_package,
    create_basic_wheel_for_package,
    create_test_package_with_setup,
    make_wheel,
    need_bzr,
    need_mercurial,
    need_svn,
    pyversion,
    requirements_file,
)
from tests.lib.local_repos import local_checkout
from tests.lib.server import (
    file_response,
    make_mock_server,
    package_page,
    server_running,
)


@pytest.mark.parametrize("command", ("install", "wheel"))
@pytest.mark.parametrize("variant", ("missing_setuptools", "bad_setuptools"))
def test_pep518_uses_build_env(
    script: PipTestEnvironment,
    data: TestData,
    common_wheels: Path,
    command: str,
    variant: str,
) -> None:
    if variant == "missing_setuptools":
        script.pip("uninstall", "-y", "setuptools")
    elif variant == "bad_setuptools":
        setuptools_mod = script.site_packages_path.joinpath("setuptools.py")
        with open(setuptools_mod, "a") as f:
            f.write('\nraise ImportError("toto")')
    else:
        raise ValueError(variant)
    script.pip(
        command,
        "--no-index",
        "-f",
        common_wheels,
        "-f",
        data.packages,
        data.src.joinpath("pep518-3.0"),
    )


def test_pep518_build_env_uses_same_pip(
    script: PipTestEnvironment,
    data: TestData,
    pip_src: Path,
    common_wheels: Path,
    deprecated_python: bool,
) -> None:
    """Ensure the subprocess call to pip for installing the
    build dependencies is using the same version of pip.
    """
    with open(script.scratch_path / "pip.py", "w") as fp:
        fp.write("raise ImportError")
    script.run(
        "python",
        os.fspath(pip_src / "src/pip"),
        "install",
        "--no-index",
        "-f",
        os.fspath(common_wheels),
        "-f",
        os.fspath(data.packages),
        os.fspath(data.src.joinpath("pep518-3.0")),
        expect_stderr=deprecated_python,
    )


def test_pep518_refuses_conflicting_requires(
    script: PipTestEnvironment, data: TestData
) -> None:
    create_basic_wheel_for_package(script, "setuptools", "1.0")
    create_basic_wheel_for_package(script, "wheel", "1.0")
    project_dir = data.src.joinpath("pep518_conflicting_requires")
    result = script.pip_install_local(
        "-f", script.scratch_path, project_dir, expect_error=True
    )
    assert (
        result.returncode != 0
        and (
            "Some build dependencies for {url} conflict "
            "with PEP 517/518 supported "
            "requirements: setuptools==1.0 is incompatible with "
            "setuptools>=40.8.0.".format(url=project_dir.as_uri())
        )
        in result.stderr
    ), str(result)


def test_pep518_refuses_invalid_requires(
    script: PipTestEnvironment, data: TestData, common_wheels: Path
) -> None:
    result = script.pip(
        "install",
        "-f",
        common_wheels,
        data.src.joinpath("pep518_invalid_requires"),
        expect_error=True,
    )
    assert result.returncode == 1

    # Ensure the relevant things are mentioned.
    assert "PEP 518" in result.stderr
    assert "not a list of strings" in result.stderr
    assert "build-system.requires" in result.stderr
    assert "pyproject.toml" in result.stderr


def test_pep518_refuses_invalid_build_system(
    script: PipTestEnvironment, data: TestData, common_wheels: Path
) -> None:
    result = script.pip(
        "install",
        "-f",
        common_wheels,
        data.src.joinpath("pep518_invalid_build_system"),
        expect_error=True,
    )
    assert result.returncode == 1

    # Ensure the relevant things are mentioned.
    assert "PEP 518" in result.stderr
    assert "mandatory `requires` key" in result.stderr
    assert "[build-system] table" in result.stderr
    assert "pyproject.toml" in result.stderr


def test_pep518_allows_missing_requires(
    script: PipTestEnvironment, data: TestData, common_wheels: Path
) -> None:
    result = script.pip(
        "install",
        "-f",
        common_wheels,
        data.src.joinpath("pep518_missing_requires"),
        expect_stderr=True,
    )
    # Make sure we don't warn when this occurs.
    assert "PEP 518" not in result.stderr

    # We want it to go through isolation for now.
    assert "Installing build dependencies" in result.stdout, result.stdout

    assert result.returncode == 0
    assert result.files_created


@pytest.mark.usefixtures("enable_user_site")
def test_pep518_with_user_pip(
    script: PipTestEnvironment, pip_src: Path, data: TestData, common_wheels: Path
) -> None:
    """
    Check that build dependencies are installed into the build
    environment without using build isolation for the pip invocation.

    To ensure that we're not using build isolation when installing
    the build dependencies, we install a user copy of pip in the
    non-isolated environment, and break pip in the system site-packages,
    so that isolated uses of pip will fail.
    """
    script.pip(
        "install",
        "--ignore-installed",
        "-f",
        common_wheels,
        "--user",
        pip_src,
        # WARNING: The scripts pip, pip3, ... are installed in ... which is not on PATH
        allow_stderr_warning=True,
    )
    system_pip_dir = script.site_packages_path / "pip"
    assert not system_pip_dir.exists()
    system_pip_dir.mkdir()
    with open(system_pip_dir / "__init__.py", "w") as fp:
        fp.write("raise ImportError\n")
    script.pip(
        "wheel",
        "--no-index",
        "-f",
        common_wheels,
        "-f",
        data.packages,
        data.src.joinpath("pep518-3.0"),
    )


def test_pep518_with_extra_and_markers(
    script: PipTestEnvironment, data: TestData, common_wheels: Path
) -> None:
    script.pip(
        "wheel",
        "--no-index",
        "-f",
        common_wheels,
        "-f",
        data.find_links,
        data.src.joinpath("pep518_with_extra_and_markers-1.0"),
    )


def test_pep518_with_namespace_package(
    script: PipTestEnvironment, data: TestData, common_wheels: Path
) -> None:
    script.pip(
        "wheel",
        "--no-index",
        "-f",
        common_wheels,
        "-f",
        data.find_links,
        data.src.joinpath("pep518_with_namespace_package-1.0"),
        use_module=True,
    )


@pytest.mark.parametrize("command", ("install", "wheel"))
@pytest.mark.parametrize(
    "package",
    ("pep518_forkbomb", "pep518_twin_forkbombs_first", "pep518_twin_forkbombs_second"),
)
def test_pep518_forkbombs(
    script: PipTestEnvironment,
    data: TestData,
    common_wheels: Path,
    command: str,
    package: str,
) -> None:
    package_source = next(data.packages.glob(package + "-[0-9]*.tar.gz"))
    result = script.pip(
        command,
        "--no-index",
        "-v",
        "-f",
        common_wheels,
        "-f",
        data.find_links,
        package,
        expect_error=True,
    )
    assert (
        "{1} is already being built: {0} from {1}".format(
            package,
            package_source.as_uri(),
        )
        in result.stderr
    ), str(result)


@pytest.mark.network
def test_pip_second_command_line_interface_works(
    script: PipTestEnvironment,
    pip_src: Path,
    data: TestData,
    common_wheels: Path,
    deprecated_python: bool,
) -> None:
    """
    Check if ``pip<PYVERSION>`` commands behaves equally
    """
    # Re-install pip so we get the launchers.
    script.pip_install_local("-f", common_wheels, pip_src)
    args = [f"pip{pyversion}"]
    args.extend(["install", "INITools==0.2"])
    args.extend(["-f", os.fspath(data.packages)])
    result = script.run(*args)
    dist_info_folder = script.site_packages / "INITools-0.2.dist-info"
    initools_folder = script.site_packages / "initools"
    result.did_create(dist_info_folder)
    result.did_create(initools_folder)


def test_install_exit_status_code_when_no_requirements(
    script: PipTestEnvironment,
) -> None:
    """
    Test install exit status code when no requirements specified
    """
    result = script.pip("install", expect_error=True)
    assert "You must give at least one requirement to install" in result.stderr
    assert result.returncode == ERROR


def test_install_exit_status_code_when_blank_requirements_file(
    script: PipTestEnvironment,
) -> None:
    """
    Test install exit status code when blank requirements file specified
    """
    script.scratch_path.joinpath("blank.txt").write_text("\n")
    script.pip("install", "-r", "blank.txt")


@pytest.mark.network
def test_basic_install_from_pypi(script: PipTestEnvironment) -> None:
    """
    Test installing a package from PyPI.
    """
    result = script.pip("install", "INITools==0.2")
    dist_info_folder = script.site_packages / "INITools-0.2.dist-info"
    initools_folder = script.site_packages / "initools"
    result.did_create(dist_info_folder)
    result.did_create(initools_folder)

    # Should not display where it's looking for files
    assert "Looking in indexes: " not in result.stdout
    assert "Looking in links: " not in result.stdout

    # Ensure that we don't print the full URL.
    #    The URL should be trimmed to only the last part of the path in it,
    #    when installing from PyPI. The assertion here only checks for
    #    `https://` since that's likely to show up if we're not trimming in
    #    the correct circumstances.
    assert "https://" not in result.stdout


def test_basic_editable_install(script: PipTestEnvironment) -> None:
    """
    Test editable installation.
    """
    result = script.pip("install", "-e", "INITools==0.2", expect_error=True)
    assert "INITools==0.2 is not a valid editable requirement" in result.stderr
    assert not result.files_created


@need_svn
def test_basic_install_editable_from_svn(script: PipTestEnvironment) -> None:
    """
    Test checking out from svn.
    """
    checkout_path = _create_test_package(script.scratch_path)
    repo_url = _create_svn_repo(script.scratch_path, checkout_path)
    result = script.pip("install", "-e", "svn+" + repo_url + "#egg=version-pkg")
    result.assert_installed("version-pkg", with_files=[".svn"])


def _test_install_editable_from_git(script: PipTestEnvironment) -> None:
    """Test cloning from Git."""
    pkg_path = _create_test_package(script.scratch_path, name="testpackage", vcs="git")
    args = [
        "install",
        "-e",
        f"git+{pkg_path.as_uri()}#egg=testpackage",
    ]
    result = script.pip(*args)
    result.assert_installed("testpackage", with_files=[".git"])


def test_basic_install_editable_from_git(script: PipTestEnvironment) -> None:
    _test_install_editable_from_git(script)


def test_install_editable_from_git_autobuild_wheel(script: PipTestEnvironment) -> None:
    _test_install_editable_from_git(script)


@pytest.mark.network
def test_install_editable_uninstalls_existing(
    data: TestData, script: PipTestEnvironment, tmpdir: Path
) -> None:
    """
    Test that installing an editable uninstalls a previously installed
    non-editable version.
    https://github.com/pypa/pip/issues/1548
    https://github.com/pypa/pip/pull/1552
    """
    to_install = data.packages.joinpath("pip-test-package-0.1.tar.gz")
    result = script.pip_install_local(to_install)
    assert "Successfully installed pip-test-package" in result.stdout
    result.assert_installed("piptestpackage", editable=False)

    result = script.pip(
        "install",
        "-e",
        "{dir}#egg=pip-test-package".format(
            dir=local_checkout(
                "git+https://github.com/pypa/pip-test-package.git",
                tmpdir,
            )
        ),
    )
    result.assert_installed("pip-test-package", with_files=[".git"])
    assert "Found existing installation: pip-test-package 0.1" in result.stdout
    assert "Uninstalling pip-test-package-" in result.stdout
    assert "Successfully uninstalled pip-test-package" in result.stdout


def test_install_editable_uninstalls_existing_from_path(
    script: PipTestEnvironment, data: TestData
) -> None:
    """
    Test that installing an editable uninstalls a previously installed
    non-editable version from path
    """
    to_install = data.src.joinpath("simplewheel-1.0")
    result = script.pip_install_local(to_install)
    assert "Successfully installed simplewheel" in result.stdout
    simple_folder = script.site_packages / "simplewheel"
    result.assert_installed("simplewheel", editable=False)
    result.did_create(simple_folder)

    result = script.pip(
        "install",
        "-e",
        to_install,
    )
    install_path = script.site_packages / "simplewheel.egg-link"
    result.did_create(install_path)
    assert "Found existing installation: simplewheel 1.0" in result.stdout
    assert "Uninstalling simplewheel-" in result.stdout
    assert "Successfully uninstalled simplewheel" in result.stdout
    assert simple_folder in result.files_deleted, str(result.stdout)


@need_mercurial
def test_basic_install_editable_from_hg(script: PipTestEnvironment) -> None:
    """Test cloning and hg+file install from Mercurial."""
    pkg_path = _create_test_package(script.scratch_path, name="testpackage", vcs="hg")
    url = f"hg+{pkg_path.as_uri()}#egg=testpackage"
    assert url.startswith("hg+file")
    args = ["install", "-e", url]
    result = script.pip(*args)
    result.assert_installed("testpackage", with_files=[".hg"])


@need_mercurial
def test_vcs_url_final_slash_normalization(script: PipTestEnvironment) -> None:
    """
    Test that presence or absence of final slash in VCS URL is normalized.
    """
    pkg_path = _create_test_package(script.scratch_path, name="testpackage", vcs="hg")
    args = [
        "install",
        "-e",
        f"hg+{pkg_path.as_uri()}/#egg=testpackage",
    ]
    result = script.pip(*args)
    result.assert_installed("testpackage", with_files=[".hg"])


@need_bzr
def test_install_editable_from_bazaar(script: PipTestEnvironment) -> None:
    """Test checking out from Bazaar."""
    pkg_path = _create_test_package(
        script.scratch_path, name="testpackage", vcs="bazaar"
    )
    args = [
        "install",
        "-e",
        f"bzr+{pkg_path.as_uri()}/#egg=testpackage",
    ]
    result = script.pip(*args)
    result.assert_installed("testpackage", with_files=[".bzr"])


@pytest.mark.network
@need_bzr
def test_vcs_url_urlquote_normalization(
    script: PipTestEnvironment, tmpdir: Path
) -> None:
    """
    Test that urlquoted characters are normalized for repo URL comparison.
    """
    script.pip(
        "install",
        "-e",
        "{url}/#egg=django-wikiapp".format(
            url=local_checkout(
                "bzr+http://bazaar.launchpad.net/"
                "%7Edjango-wikiapp/django-wikiapp"
                "/release-0.1",
                tmpdir,
            )
        ),
    )


@pytest.mark.parametrize("resolver", ["", "--use-deprecated=legacy-resolver"])
def test_basic_install_from_local_directory(
    script: PipTestEnvironment, data: TestData, resolver: str
) -> None:
    """
    Test installing from a local directory.
    """
    args = ["install"]
    if resolver:
        args.append(resolver)
    to_install = data.packages.joinpath("FSPkg")
    args.append(os.fspath(to_install))
    result = script.pip(*args)
    fspkg_folder = script.site_packages / "fspkg"
    dist_info_folder = script.site_packages / "FSPkg-0.1.dev0.dist-info"
    result.did_create(fspkg_folder)
    result.did_create(dist_info_folder)


@pytest.mark.parametrize(
    "test_type,editable",
    [
        ("rel_path", False),
        ("rel_path", True),
        ("rel_url", False),
        ("rel_url", True),
        ("embedded_rel_path", False),
        ("embedded_rel_path", True),
    ],
)
def test_basic_install_relative_directory(
    script: PipTestEnvironment, data: TestData, test_type: str, editable: bool
) -> None:
    """
    Test installing a requirement using a relative path.
    """
    dist_info_folder = script.site_packages / "FSPkg-0.1.dev0.dist-info"
    egg_link_file = script.site_packages / "FSPkg.egg-link"
    package_folder = script.site_packages / "fspkg"

    # Compute relative install path to FSPkg from scratch path.
    full_rel_path = Path(
        os.path.relpath(data.packages.joinpath("FSPkg"), script.scratch_path)
    )
    full_rel_url = f"file:{full_rel_path.as_posix()}#egg=FSPkg"
    embedded_rel_path = script.scratch_path.joinpath(full_rel_path)

    req_path = {
        "rel_path": os.fspath(full_rel_path),
        "rel_url": full_rel_url,
        "embedded_rel_path": os.fspath(embedded_rel_path),
    }[test_type]

    # Install as either editable or not.
    if not editable:
        result = script.pip("install", req_path, cwd=script.scratch_path)
        result.did_create(dist_info_folder)
        result.did_create(package_folder)
    else:
        # Editable install.
        result = script.pip("install", "-e", req_path, cwd=script.scratch_path)
        result.did_create(egg_link_file)


def test_install_quiet(script: PipTestEnvironment, data: TestData) -> None:
    """
    Test that install -q is actually quiet.
    """
    # Apparently if pip install -q is not actually quiet, then it breaks
    # everything. See:
    #   https://github.com/pypa/pip/issues/3418
    #   https://github.com/docker-library/python/issues/83
    to_install = data.packages.joinpath("FSPkg")
    result = script.pip("install", "-qqq", to_install)
    assert result.stdout == ""
    assert result.stderr == ""


def test_hashed_install_success(
    script: PipTestEnvironment, data: TestData, tmpdir: Path
) -> None:
    """
    Test that installing various sorts of requirements with correct hashes
    works.

    Test file URLs and index packages (which become HTTP URLs behind the
    scenes).

    """
    file_url = data.packages.joinpath("simple-1.0.tar.gz").resolve().as_uri()
    with requirements_file(
        "simple2==1.0 --hash=sha256:9336af72ca661e6336eb87bc7de3e8844d853e"
        "3848c2b9bbd2e8bf01db88c2c7\n"
        "{simple} --hash=sha256:393043e672415891885c9a2a0929b1af95fb866d6c"
        "a016b42d2e6ce53619b653".format(simple=file_url),
        tmpdir,
    ) as reqs_file:
        script.pip_install_local("-r", reqs_file.resolve())


def test_hashed_install_failure(script: PipTestEnvironment, tmpdir: Path) -> None:
    """Test that wrong hashes stop installation.

    This makes sure prepare_files() is called in the course of installation
    and so has the opportunity to halt if hashes are wrong. Checks on various
    kinds of hashes are in test_req.py.

    """
    with requirements_file(
        "simple2==1.0 --hash=sha256:9336af72ca661e6336eb87b"
        "c7de3e8844d853e3848c2b9bbd2e8bf01db88c2c\n",
        tmpdir,
    ) as reqs_file:
        result = script.pip_install_local("-r", reqs_file.resolve(), expect_error=True)
    assert len(result.files_created) == 0


def assert_re_match(pattern: str, text: str) -> None:
    assert re.search(pattern, text), f"Could not find {pattern!r} in {text!r}"


@pytest.mark.network
@pytest.mark.skip("Fails on new resolver")
def test_hashed_install_failure_later_flag(
    script: PipTestEnvironment, tmpdir: Path
) -> None:
    with requirements_file(
        "blessings==1.0\n"
        "tracefront==0.1 --hash=sha256:somehash\n"
        "https://files.pythonhosted.org/packages/source/m/more-itertools/"
        "more-itertools-1.0.tar.gz#md5=b21850c3cfa7efbb70fd662ab5413bdd\n"
        "https://files.pythonhosted.org/"
        "packages/source/p/peep/peep-3.1.1.tar.gz\n",
        tmpdir,
    ) as reqs_file:
        result = script.pip("install", "-r", reqs_file.resolve(), expect_error=True)

    assert_re_match(
        r"Hashes are required in --require-hashes mode, but they are "
        r"missing .*\n"
        r"    https://files\.pythonhosted\.org/packages/source/p/peep/peep"
        r"-3\.1\.1\.tar\.gz --hash=sha256:[0-9a-f]+\n"
        r"    blessings==1.0 --hash=sha256:[0-9a-f]+\n"
        r"THESE PACKAGES DO NOT MATCH THE HASHES.*\n"
        r"    tracefront==0.1 .*:\n"
        r"        Expected sha256 somehash\n"
        r"             Got        [0-9a-f]+",
        result.stderr,
    )


def test_install_from_local_directory_with_in_tree_build(
    script: PipTestEnvironment, data: TestData
) -> None:
    """
    Test installing from a local directory with default in tree build.
    """
    to_install = data.packages.joinpath("FSPkg")

    in_tree_build_dir = to_install / "build"
    assert not in_tree_build_dir.exists()
    result = script.pip("install", to_install)
    fspkg_folder = script.site_packages / "fspkg"
    dist_info_folder = script.site_packages / "FSPkg-0.1.dev0.dist-info"
    result.did_create(fspkg_folder)
    result.did_create(dist_info_folder)
    assert in_tree_build_dir.exists()


def test_install_from_local_directory_with_no_setup_py(
    script: PipTestEnvironment, data: TestData
) -> None:
    """
    Test installing from a local directory with no 'setup.py'.
    """
    result = script.pip("install", data.root, expect_error=True)
    assert not result.files_created
    assert "Neither 'setup.py' nor 'pyproject.toml' found." in result.stderr


def test_editable_install__local_dir_no_setup_py(
    script: PipTestEnvironment, data: TestData
) -> None:
    """
    Test installing in editable mode from a local directory with no setup.py.
    """
    result = script.pip("install", "-e", data.root, expect_error=True)
    assert not result.files_created
    assert (
        "does not appear to be a Python project: "
        "neither 'setup.py' nor 'pyproject.toml' found" in result.stderr
    )


@pytest.mark.network
def test_editable_install__local_dir_no_setup_py_with_pyproject(
    script: PipTestEnvironment,
) -> None:
    """
    Test installing in editable mode from a local directory with no setup.py
    but that does have pyproject.toml with a build backend that does not support
    the build_editable hook.
    """
    local_dir = script.scratch_path.joinpath("temp")
    local_dir.mkdir()
    pyproject_path = local_dir.joinpath("pyproject.toml")
    pyproject_path.write_text(
        textwrap.dedent(
            """
                [build-system]
                requires = ["setuptools<64"]
                build-backend = "setuptools.build_meta"
            """
        )
    )

    result = script.pip("install", "-e", local_dir, expect_error=True)
    assert not result.files_created

    msg = result.stderr
    assert "has a 'pyproject.toml'" in msg
    assert "does not have a 'setup.py' nor a 'setup.cfg'" in msg
    assert "cannot be installed in editable mode" in msg


def test_editable_install__local_dir_setup_requires_with_pyproject(
    script: PipTestEnvironment, shared_data: TestData
) -> None:
    """
    Test installing in editable mode from a local directory with a setup.py
    that has setup_requires and a pyproject.toml.

    https://github.com/pypa/pip/issues/10573
    """
    local_dir = script.scratch_path.joinpath("temp")
    local_dir.mkdir()
    pyproject_path = local_dir.joinpath("pyproject.toml")
    pyproject_path.write_text("")
    setup_py_path = local_dir.joinpath("setup.py")
    setup_py_path.write_text(
        "from setuptools import setup\n"
        "setup(name='dummy', setup_requires=['simplewheel'])\n"
    )

    script.pip("install", "--find-links", shared_data.find_links, "-e", local_dir)


def test_install_pre__setup_requires_with_pyproject(
    script: PipTestEnvironment, shared_data: TestData, common_wheels: Path
) -> None:
    """
    Test installing with a pre-release build dependency declared in both
    setup.py and pyproject.toml.

    https://github.com/pypa/pip/issues/10573
    """
    depends_package = "prerelease_dependency"
    depends_path = create_basic_wheel_for_package(script, depends_package, "1.0.0a1")

    local_dir = script.scratch_path.joinpath("temp")
    local_dir.mkdir()
    pyproject_path = local_dir.joinpath("pyproject.toml")
    pyproject_path.write_text(
        "[build-system]\n"
        f'requires = ["setuptools", "wheel", "{depends_package}"]\n'
        'build-backend = "setuptools.build_meta"\n'
    )
    setup_py_path = local_dir.joinpath("setup.py")
    setup_py_path.write_text(
        "from setuptools import setup\n"
        f"setup(name='dummy', setup_requires=['{depends_package}'])\n"
    )

    script.pip(
        "install",
        "--pre",
        "--no-cache-dir",
        "--no-index",
        "--find-links",
        common_wheels,
        "--find-links",
        depends_path.parent,
        local_dir,
    )


@pytest.mark.network
def test_upgrade_argparse_shadowed(script: PipTestEnvironment) -> None:
    # If argparse is installed - even if shadowed for imported - we support
    # upgrading it and properly remove the older versions files.
    script.pip("install", "argparse==1.3")
    result = script.pip("install", "argparse>=1.4")
    assert "Not uninstalling argparse" not in result.stdout


def test_install_curdir(script: PipTestEnvironment, data: TestData) -> None:
    """
    Test installing current directory ('.').
    """
    run_from = data.packages.joinpath("FSPkg")
    # Python 2.4 Windows balks if this exists already
    egg_info = join(run_from, "FSPkg.egg-info")
    if os.path.isdir(egg_info):
        rmtree(egg_info)
    result = script.pip("install", curdir, cwd=run_from)
    fspkg_folder = script.site_packages / "fspkg"
    dist_info_folder = script.site_packages / "FSPkg-0.1.dev0.dist-info"
    result.did_create(fspkg_folder)
    result.did_create(dist_info_folder)


def test_install_pardir(script: PipTestEnvironment, data: TestData) -> None:
    """
    Test installing parent directory ('..').
    """
    run_from = data.packages.joinpath("FSPkg", "fspkg")
    result = script.pip("install", pardir, cwd=run_from)
    fspkg_folder = script.site_packages / "fspkg"
    dist_info_folder = script.site_packages / "FSPkg-0.1.dev0.dist-info"
    result.did_create(fspkg_folder)
    result.did_create(dist_info_folder)


@pytest.mark.network
def test_install_global_option(script: PipTestEnvironment) -> None:
    """
    Test using global distutils options.
    (In particular those that disable the actual install action)
    """
    result = script.pip(
        "install", "--global-option=--version", "INITools==0.1", expect_stderr=True
    )
    assert "INITools==0.1\n" in result.stdout
    assert not result.files_created
    assert "Implying --no-binary=:all:" in result.stderr
    assert "Consider using --config-settings" in result.stderr


def test_install_with_hacked_egg_info(
    script: PipTestEnvironment, data: TestData
) -> None:
    """
    test installing a package which defines its own egg_info class
    """
    run_from = data.packages.joinpath("HackedEggInfo")
    result = script.pip("install", ".", cwd=run_from)
    assert "Successfully installed hackedegginfo-0.0.0\n" in result.stdout


@pytest.mark.xfail
@pytest.mark.network
@need_mercurial
def test_install_global_option_using_editable(
    script: PipTestEnvironment, tmpdir: Path
) -> None:
    """
    Test using global distutils options, but in an editable installation
    """
    url = "hg+http://bitbucket.org/runeh/anyjson"
    result = script.pip(
        "install",
        "--global-option=--version",
        "-e",
        f"{local_checkout(url, tmpdir)}@0.2.5#egg=anyjson",
        expect_stderr=True,
    )
    assert "Successfully installed anyjson" in result.stdout


@pytest.mark.network
def test_install_package_with_same_name_in_curdir(script: PipTestEnvironment) -> None:
    """
    Test installing a package with the same name of a local folder
    """
    script.scratch_path.joinpath("mock==0.6").mkdir()
    result = script.pip("install", "mock==0.6")
    dist_info_folder = script.site_packages / "mock-0.6.0.dist-info"
    result.did_create(dist_info_folder)


mock100_setup_py = textwrap.dedent(
    """\
                        from setuptools import setup
                        setup(name='mock',
                              version='100.1')"""
)


def test_install_folder_using_dot_slash(script: PipTestEnvironment) -> None:
    """
    Test installing a folder using pip install ./foldername
    """
    script.scratch_path.joinpath("mock").mkdir()
    pkg_path = script.scratch_path / "mock"
    pkg_path.joinpath("setup.py").write_text(mock100_setup_py)
    result = script.pip("install", "./mock")
    dist_info_folder = script.site_packages / "mock-100.1.dist-info"
    result.did_create(dist_info_folder)


def test_install_folder_using_slash_in_the_end(script: PipTestEnvironment) -> None:
    r"""
    Test installing a folder using pip install foldername/ or foldername\
    """
    script.scratch_path.joinpath("mock").mkdir()
    pkg_path = script.scratch_path / "mock"
    pkg_path.joinpath("setup.py").write_text(mock100_setup_py)
    result = script.pip("install", "mock" + os.path.sep)
    dist_info_folder = script.site_packages / "mock-100.1.dist-info"
    result.did_create(dist_info_folder)


def test_install_folder_using_relative_path(script: PipTestEnvironment) -> None:
    """
    Test installing a folder using pip install folder1/folder2
    """
    script.scratch_path.joinpath("initools").mkdir()
    script.scratch_path.joinpath("initools", "mock").mkdir()
    pkg_path = script.scratch_path / "initools" / "mock"
    pkg_path.joinpath("setup.py").write_text(mock100_setup_py)
    result = script.pip("install", Path("initools") / "mock")
    dist_info_folder = script.site_packages / "mock-100.1.dist-info"
    result.did_create(dist_info_folder)


@pytest.mark.network
def test_install_package_which_contains_dev_in_name(script: PipTestEnvironment) -> None:
    """
    Test installing package from PyPI which contains 'dev' in name
    """
    result = script.pip("install", "django-devserver==0.0.4")
    devserver_folder = script.site_packages / "devserver"
    dist_info_folder = script.site_packages / "django_devserver-0.0.4.dist-info"
    result.did_create(devserver_folder)
    result.did_create(dist_info_folder)


def test_install_package_with_target(script: PipTestEnvironment) -> None:
    """
    Test installing a package using pip install --target
    """
    target_dir = script.scratch_path / "target"
    result = script.pip_install_local("-t", target_dir, "simple==1.0")
    result.did_create(Path("scratch") / "target" / "simple")

    # Test repeated call without --upgrade, no files should have changed
    result = script.pip_install_local(
        "-t",
        target_dir,
        "simple==1.0",
        expect_stderr=True,
    )
    result.did_not_update(Path("scratch") / "target" / "simple")

    # Test upgrade call, check that new version is installed
    result = script.pip_install_local("--upgrade", "-t", target_dir, "simple==2.0")
    result.did_update(Path("scratch") / "target" / "simple")
    dist_info_folder = Path("scratch") / "target" / "simple-2.0.dist-info"
    result.did_create(dist_info_folder)

    # Test install and upgrade of single-module package
    result = script.pip_install_local("-t", target_dir, "singlemodule==0.0.0")
    singlemodule_py = Path("scratch") / "target" / "singlemodule.py"
    result.did_create(singlemodule_py)

    result = script.pip_install_local(
        "-t", target_dir, "singlemodule==0.0.1", "--upgrade"
    )
    result.did_update(singlemodule_py)


@pytest.mark.parametrize("target_option", ["--target", "-t"])
def test_install_package_to_usersite_with_target_must_fail(
    script: PipTestEnvironment, target_option: str
) -> None:
    """
    Test that installing package to usersite with target
    must raise error
    """
    target_dir = script.scratch_path / "target"
    result = script.pip_install_local(
        "--user", target_option, target_dir, "simple==1.0", expect_error=True
    )
    assert "Can not combine '--user' and '--target'" in result.stderr, str(result)


def test_install_nonlocal_compatible_wheel(
    script: PipTestEnvironment, data: TestData
) -> None:
    target_dir = script.scratch_path / "target"

    # Test install with --target
    result = script.pip(
        "install",
        "-t",
        target_dir,
        "--no-index",
        "--find-links",
        data.find_links,
        "--only-binary=:all:",
        "--python",
        "3",
        "--platform",
        "fakeplat",
        "--abi",
        "fakeabi",
        "simplewheel",
    )
    assert result.returncode == SUCCESS

    distinfo = Path("scratch") / "target" / "simplewheel-2.0-1.dist-info"
    result.did_create(distinfo)

    # Test install without --target
    result = script.pip(
        "install",
        "--no-index",
        "--find-links",
        data.find_links,
        "--only-binary=:all:",
        "--python",
        "3",
        "--platform",
        "fakeplat",
        "--abi",
        "fakeabi",
        "simplewheel",
        expect_error=True,
    )
    assert result.returncode == ERROR


def test_install_nonlocal_compatible_wheel_path(
    script: PipTestEnvironment,
    data: TestData,
    resolver_variant: ResolverVariant,
) -> None:
    target_dir = script.scratch_path / "target"

    # Test a full path requirement
    result = script.pip(
        "install",
        "-t",
        target_dir,
        "--no-index",
        "--only-binary=:all:",
        Path(data.packages) / "simplewheel-2.0-py3-fakeabi-fakeplat.whl",
        expect_error=(resolver_variant == "2020-resolver"),
    )
    if resolver_variant == "2020-resolver":
        assert result.returncode == ERROR
    else:
        assert result.returncode == SUCCESS

        distinfo = Path("scratch") / "target" / "simplewheel-2.0.dist-info"
        result.did_create(distinfo)

    # Test a full path requirement (without --target)
    result = script.pip(
        "install",
        "--no-index",
        "--only-binary=:all:",
        Path(data.packages) / "simplewheel-2.0-py3-fakeabi-fakeplat.whl",
        expect_error=True,
    )
    assert result.returncode == ERROR


@pytest.mark.parametrize("opt", ("--target", "--prefix"))
def test_install_with_target_or_prefix_and_scripts_no_warning(
    opt: str, script: PipTestEnvironment
) -> None:
    """
    Test that installing with --target does not trigger the "script not
    in PATH" warning (issue #5201)
    """
    target_dir = script.scratch_path / "target"
    pkga_path = script.scratch_path / "pkga"
    pkga_path.mkdir()
    pkga_path.joinpath("setup.py").write_text(
        textwrap.dedent(
            """
        from setuptools import setup
        setup(name='pkga',
              version='0.1',
              py_modules=["pkga"],
              entry_points={
                  'console_scripts': ['pkga=pkga:main']
              }
        )
    """
        )
    )
    pkga_path.joinpath("pkga.py").write_text(
        textwrap.dedent(
            """
        def main(): pass
    """
        )
    )
    result = script.pip("install", opt, target_dir, pkga_path)
    # This assertion isn't actually needed, if we get the script warning
    # the script.pip() call will fail with "stderr not expected". But we
    # leave the assertion to make the intention of the code clearer.
    assert "--no-warn-script-location" not in result.stderr, str(result)


def test_install_package_with_root(script: PipTestEnvironment, data: TestData) -> None:
    """
    Test installing a package using pip install --root
    """
    root_dir = script.scratch_path / "root"
    result = script.pip(
        "install",
        "--root",
        root_dir,
        "-f",
        data.find_links,
        "--no-index",
        "simple==1.0",
    )
    normal_install_path = os.fspath(
        script.base_path / script.site_packages / "simple-1.0.dist-info"
    )
    # use a function borrowed from distutils
    # to change the root exactly how the --root option does it
    from pip._internal.locations.base import change_root

    root_path = change_root(os.path.join(script.scratch, "root"), normal_install_path)
    result.did_create(root_path)

    # Should show find-links location in output
    assert "Looking in indexes: " not in result.stdout
    assert "Looking in links: " in result.stdout


def test_install_package_with_prefix(
    script: PipTestEnvironment, data: TestData
) -> None:
    """
    Test installing a package using pip install --prefix
    """
    prefix_path = script.scratch_path / "prefix"
    result = script.pip(
        "install",
        "--prefix",
        prefix_path,
        "-f",
        data.find_links,
        "--no-binary",
        "simple",
        "--no-index",
        "simple==1.0",
    )

    rel_prefix_path = script.scratch / "prefix"
    install_path = join(
        sysconfig.get_path("purelib", vars={"base": rel_prefix_path}),
        # we still test for egg-info because no-binary implies setup.py install
        "simple-1.0.dist-info",
    )
    result.did_create(install_path)


def _test_install_editable_with_prefix(
    script: PipTestEnvironment, files: Dict[str, str]
) -> None:
    # make a dummy project
    pkga_path = script.scratch_path / "pkga"
    pkga_path.mkdir()

    for fn, contents in files.items():
        pkga_path.joinpath(fn).write_text(textwrap.dedent(contents))

    if hasattr(sys, "pypy_version_info"):
        site_packages = os.path.join(
            "prefix", "lib", f"python{pyversion}", "site-packages"
        )
    else:
        site_packages = sysconfig.get_path("purelib", vars={"base": "prefix"})

    # make sure target path is in PYTHONPATH
    pythonpath = script.scratch_path / site_packages
    pythonpath.mkdir(parents=True)
    script.environ["PYTHONPATH"] = pythonpath

    # install pkga package into the absolute prefix directory
    prefix_path = script.scratch_path / "prefix"
    result = script.pip("install", "--editable", pkga_path, "--prefix", prefix_path)

    # assert pkga is installed at correct location
    install_path = script.scratch / site_packages / "pkga.egg-link"
    result.did_create(install_path)


@pytest.mark.network
def test_install_editable_with_target(script: PipTestEnvironment) -> None:
    pkg_path = script.scratch_path / "pkg"
    pkg_path.mkdir()
    pkg_path.joinpath("setup.py").write_text(
        textwrap.dedent(
            """
        from setuptools import setup
        setup(
            name='pkg',
            install_requires=['watching_testrunner']
        )
    """
        )
    )

    target = script.scratch_path / "target"
    target.mkdir()
    result = script.pip("install", "--editable", pkg_path, "--target", target)

    result.did_create(script.scratch / "target" / "pkg.egg-link")
    result.did_create(script.scratch / "target" / "watching_testrunner.py")


def test_install_editable_with_prefix_setup_py(script: PipTestEnvironment) -> None:
    setup_py = """
from setuptools import setup
setup(name='pkga', version='0.1')
"""
    _test_install_editable_with_prefix(script, {"setup.py": setup_py})


@pytest.mark.network
def test_install_editable_with_prefix_setup_cfg(script: PipTestEnvironment) -> None:
    setup_cfg = """[metadata]
name = pkga
version = 0.1
"""
    pyproject_toml = """[build-system]
requires = ["setuptools<64", "wheel"]
build-backend = "setuptools.build_meta"
"""
    _test_install_editable_with_prefix(
        script, {"setup.cfg": setup_cfg, "pyproject.toml": pyproject_toml}
    )


def test_install_package_conflict_prefix_and_user(
    script: PipTestEnvironment, data: TestData
) -> None:
    """
    Test installing a package using pip install --prefix --user errors out
    """
    prefix_path = script.scratch_path / "prefix"
    result = script.pip(
        "install",
        "-f",
        data.find_links,
        "--no-index",
        "--user",
        "--prefix",
        prefix_path,
        "simple==1.0",
        expect_error=True,
        quiet=True,
    )
    assert "Can not combine '--user' and '--prefix'" in result.stderr


def test_install_package_that_emits_unicode(
    script: PipTestEnvironment, data: TestData
) -> None:
    """
    Install a package with a setup.py that emits UTF-8 output and then fails.

    Refs https://github.com/pypa/pip/issues/326
    """
    to_install = data.packages.joinpath("BrokenEmitsUTF8")
    result = script.pip(
        "install",
        to_install,
        expect_error=True,
        expect_temp=True,
        quiet=True,
    )
    assert (
        "FakeError: this package designed to fail on install" in result.stderr
    ), f"stderr: {result.stderr}"
    assert "UnicodeDecodeError" not in result.stderr
    assert "UnicodeDecodeError" not in result.stdout


def test_install_package_with_utf8_setup(
    script: PipTestEnvironment, data: TestData
) -> None:
    """Install a package with a setup.py that declares a utf-8 encoding."""
    to_install = data.packages.joinpath("SetupPyUTF8")
    script.pip("install", to_install)


def test_install_package_with_latin1_setup(
    script: PipTestEnvironment, data: TestData
) -> None:
    """Install a package with a setup.py that declares a latin-1 encoding."""
    to_install = data.packages.joinpath("SetupPyLatin1")
    script.pip("install", to_install)


def test_url_req_case_mismatch_no_index(
    script: PipTestEnvironment, data: TestData
) -> None:
    """
    tar ball url requirements (with no egg fragment), that happen to have upper
    case project names, should be considered equal to later requirements that
    reference the project name using lower case.

    tests/data/packages contains Upper-1.0.tar.gz and Upper-2.0.tar.gz
    'requiresupper' has install_requires = ['upper']
    """
    Upper = "/".join((data.find_links, "Upper-1.0.tar.gz"))
    result = script.pip(
        "install", "--no-index", "-f", data.find_links, Upper, "requiresupper"
    )

    # only Upper-1.0.tar.gz should get installed.
    dist_info_folder = script.site_packages / "Upper-1.0.dist-info"
    result.did_create(dist_info_folder)
    dist_info_folder = script.site_packages / "Upper-2.0.dist-info"
    result.did_not_create(dist_info_folder)


def test_url_req_case_mismatch_file_index(
    script: PipTestEnvironment, data: TestData
) -> None:
    """
    tar ball url requirements (with no egg fragment), that happen to have upper
    case project names, should be considered equal to later requirements that
    reference the project name using lower case.

    tests/data/packages3 contains Dinner-1.0.tar.gz and Dinner-2.0.tar.gz
    'requiredinner' has install_requires = ['dinner']

    This test is similar to test_url_req_case_mismatch_no_index; that test
    tests behaviour when using "--no-index -f", while this one does the same
    test when using "--index-url". Unfortunately this requires a different
    set of packages as it requires a prepared index.html file and
    subdirectory-per-package structure.
    """
    Dinner = "/".join((data.find_links3, "dinner", "Dinner-1.0.tar.gz"))
    result = script.pip(
        "install", "--index-url", data.find_links3, Dinner, "requiredinner"
    )

    # only Upper-1.0.tar.gz should get installed.
    dist_info_folder = script.site_packages / "Dinner-1.0.dist-info"
    result.did_create(dist_info_folder)
    dist_info_folder = script.site_packages / "Dinner-2.0.dist-info"
    result.did_not_create(dist_info_folder)


def test_url_incorrect_case_no_index(
    script: PipTestEnvironment, data: TestData
) -> None:
    """
    Same as test_url_req_case_mismatch_no_index, except testing for the case
    where the incorrect case is given in the name of the package to install
    rather than in a requirements file.
    """
    result = script.pip(
        "install",
        "--no-index",
        "-f",
        data.find_links,
        "upper",
    )

    # only Upper-2.0.tar.gz should get installed.
    dist_info_folder = script.site_packages / "Upper-1.0.dist-info"
    result.did_not_create(dist_info_folder)
    dist_info_folder = script.site_packages / "Upper-2.0.dist-info"
    result.did_create(dist_info_folder)


def test_url_incorrect_case_file_index(
    script: PipTestEnvironment, data: TestData
) -> None:
    """
    Same as test_url_req_case_mismatch_file_index, except testing for the case
    where the incorrect case is given in the name of the package to install
    rather than in a requirements file.
    """
    result = script.pip(
        "install",
        "--index-url",
        data.find_links3,
        "dinner",
        expect_stderr=True,
    )

    # only Upper-2.0.tar.gz should get installed.
    dist_info_folder = script.site_packages / "Dinner-1.0.dist-info"
    result.did_not_create(dist_info_folder)
    dist_info_folder = script.site_packages / "Dinner-2.0.dist-info"
    result.did_create(dist_info_folder)

    # Should show index-url location in output
    assert "Looking in indexes: " in result.stdout
    assert "Looking in links: " not in result.stdout


@pytest.mark.network
def test_compiles_pyc(script: PipTestEnvironment) -> None:
    """
    Test installing with --compile on
    """
    del script.environ["PYTHONDONTWRITEBYTECODE"]
    script.pip("install", "--compile", "--no-binary=:all:", "INITools==0.2")

    # There are many locations for the __init__.pyc file so attempt to find
    #   any of them
    exists = [
        os.path.exists(script.site_packages_path / "initools/__init__.pyc"),
        *script.site_packages_path.glob("initools/__pycache__/__init__*.pyc"),
    ]

    assert any(exists)


@pytest.mark.network
def test_no_compiles_pyc(script: PipTestEnvironment) -> None:
    """
    Test installing from wheel with --compile on
    """
    del script.environ["PYTHONDONTWRITEBYTECODE"]
    script.pip("install", "--no-compile", "--no-binary=:all:", "INITools==0.2")

    # There are many locations for the __init__.pyc file so attempt to find
    #   any of them
    exists = [
        os.path.exists(script.site_packages_path / "initools/__init__.pyc"),
        *script.site_packages_path.glob("initools/__pycache__/__init__*.pyc"),
    ]

    assert not any(exists)


def test_install_upgrade_editable_depending_on_other_editable(
    script: PipTestEnvironment,
) -> None:
    script.scratch_path.joinpath("pkga").mkdir()
    pkga_path = script.scratch_path / "pkga"
    pkga_path.joinpath("setup.py").write_text(
        textwrap.dedent(
            """
        from setuptools import setup
        setup(name='pkga',
              version='0.1')
    """
        )
    )
    script.pip("install", "--editable", pkga_path)
    result = script.pip("list", "--format=freeze")
    assert "pkga==0.1" in result.stdout

    script.scratch_path.joinpath("pkgb").mkdir()
    pkgb_path = script.scratch_path / "pkgb"
    pkgb_path.joinpath("setup.py").write_text(
        textwrap.dedent(
            """
        from setuptools import setup
        setup(name='pkgb',
              version='0.1',
              install_requires=['pkga'])
    """
        )
    )
    script.pip("install", "--upgrade", "--editable", pkgb_path, "--no-index")
    result = script.pip("list", "--format=freeze")
    assert "pkgb==0.1" in result.stdout


def test_install_subprocess_output_handling(
    script: PipTestEnvironment, data: TestData
) -> None:
    args = ["install", os.fspath(data.src.joinpath("chattymodule"))]

    # Regular install should not show output from the chatty setup.py
    result = script.pip(*args)
    assert 0 == result.stdout.count("HELLO FROM CHATTYMODULE")
    script.pip("uninstall", "-y", "chattymodule")

    # With --verbose we should show the output.
    # Only count examples with sys.argv[1] == egg_info, because we call
    # setup.py multiple times, which should not count as duplicate output.
    result = script.pip(*(args + ["--verbose"]), expect_stderr=True)
    assert 1 == result.stderr.count("HELLO FROM CHATTYMODULE egg_info")
    script.pip("uninstall", "-y", "chattymodule")

    # If the install fails, then we *should* show the output... but only once,
    # even if --verbose is given.
    result = script.pip(*(args + ["--global-option=--fail"]), expect_error=True)
    # This error is emitted 3 times:
    # - by setup.py bdist_wheel
    # - by setup.py clean
    # - by setup.py install which is used as fallback when setup.py bdist_wheel failed
    # Before, it failed only once because it attempted only setup.py install.
    # TODO update this when we remove the last setup.py install code path.
    assert 3 == result.stderr.count("I DIE, I DIE")

    result = script.pip(
        *(args + ["--global-option=--fail", "--verbose"]), expect_error=True
    )
    assert 3 == result.stderr.count("I DIE, I DIE")


def test_install_log(script: PipTestEnvironment, data: TestData, tmpdir: Path) -> None:
    # test that verbose logs go to "--log" file
    f = tmpdir.joinpath("log.txt")
    result = script.pip(f"--log={f}", "install", data.src.joinpath("chattymodule"))
    assert 0 == result.stdout.count("HELLO FROM CHATTYMODULE")
    with open(f) as fp:
        # one from egg_info, one from install
        assert 2 == fp.read().count("HELLO FROM CHATTYMODULE")


def test_install_topological_sort(script: PipTestEnvironment, data: TestData) -> None:
    res = str(script.pip("install", "TopoRequires4", "--no-index", "-f", data.packages))
    order1 = "TopoRequires, TopoRequires2, TopoRequires3, TopoRequires4"
    order2 = "TopoRequires, TopoRequires3, TopoRequires2, TopoRequires4"
    assert order1 in res or order2 in res, res


def test_install_wheel_broken(script: PipTestEnvironment) -> None:
    res = script.pip_install_local("wheelbroken", allow_stderr_error=True)
    assert "ERROR: Failed building wheel for wheelbroken" in res.stderr
    # Fallback to setup.py install (https://github.com/pypa/pip/issues/8368)
    assert "Successfully installed wheelbroken-0.1" in str(res), str(res)


def test_cleanup_after_failed_wheel(script: PipTestEnvironment) -> None:
    res = script.pip_install_local("wheelbrokenafter", allow_stderr_error=True)
    assert "ERROR: Failed building wheel for wheelbrokenafter" in res.stderr
    # One of the effects of not cleaning up is broken scripts:
    script_py = script.bin_path / "script.py"
    assert script_py.exists(), script_py
    with open(script_py) as f:
        shebang = f.readline().strip()
    assert shebang != "#!python", shebang
    # OK, assert that we *said* we were cleaning up:
    # /!\ if in need to change this, also change test_pep517_no_legacy_cleanup
    assert "Running setup.py clean for wheelbrokenafter" in str(res), str(res)


def test_install_builds_wheels(script: PipTestEnvironment, data: TestData) -> None:
    # We need to use a subprocess to get the right value on Windows.
    res = script.run(
        "python",
        "-c",
        (
            "from pip._internal.utils import appdirs; "
            'print(appdirs.user_cache_dir("pip"))'
        ),
    )
    wheels_cache = os.path.join(res.stdout.rstrip("\n"), "wheels")
    # NB This incidentally tests a local tree + tarball inputs
    # see test_install_editable_from_git_autobuild_wheel for editable
    # vcs coverage.
    to_install = data.packages.joinpath("requires_wheelbroken_upper")
    res = script.pip(
        "install",
        "--no-index",
        "-f",
        data.find_links,
        to_install,
        allow_stderr_error=True,  # error building wheelbroken
    )
    expected = (
        "Successfully installed requires-wheelbroken-upper-0"
        " upper-2.0 wheelbroken-0.1"
    )
    # Must have installed it all
    assert expected in str(res), str(res)
    wheels: List[str] = []
    for _, _, files in os.walk(wheels_cache):
        wheels.extend(f for f in files if f.endswith(".whl"))
    # and built wheels for upper and wheelbroken
    assert "Building wheel for upper" in str(res), str(res)
    assert "Building wheel for wheelb" in str(res), str(res)
    # Wheels are built for local directories, but not cached.
    assert "Building wheel for requir" in str(res), str(res)
    # wheelbroken has to run install
    # into the cache
    assert wheels != [], str(res)
    # and installed from the wheel
    assert "Running setup.py install for upper" not in str(res), str(res)
    # Wheels are built for local directories, but not cached.
    assert "Running setup.py install for requir" not in str(res), str(res)
    # wheelbroken has to run install
    assert "Running setup.py install for wheelb" in str(res), str(res)
    # We want to make sure pure python wheels do not have an implementation tag
    assert wheels == [
        "Upper-2.0-py{}-none-any.whl".format(sys.version_info[0]),
    ]


def test_install_no_binary_disables_building_wheels(
    script: PipTestEnvironment, data: TestData
) -> None:
    to_install = data.packages.joinpath("requires_wheelbroken_upper")
    res = script.pip(
        "install",
        "--no-index",
        "--no-binary=upper",
        "-f",
        data.find_links,
        to_install,
        allow_stderr_error=True,  # error building wheelbroken
    )
    expected = (
        "Successfully installed requires-wheelbroken-upper-0"
        " upper-2.0 wheelbroken-0.1"
    )
    # Must have installed it all
    assert expected in str(res), str(res)
    # and built wheels for wheelbroken only
    assert "Building wheel for wheelb" in str(res), str(res)
    # Wheels are built for local directories, but not cached across runs
    assert "Building wheel for requir" in str(res), str(res)
    # Don't build wheel for upper which was blacklisted
    assert "Building wheel for upper" in str(res), str(res)
    # And these two fell back to sdist based installed.
    assert "Running setup.py install for wheelb" in str(res), str(res)


@pytest.mark.network
def test_install_no_binary_builds_pep_517_wheel(
    script: PipTestEnvironment, data: TestData
) -> None:
    to_install = data.packages.joinpath("pep517_setup_and_pyproject")
    res = script.pip("install", "--no-binary=:all:", "-f", data.find_links, to_install)
    expected = "Successfully installed pep517-setup-and-pyproject"
    # Must have installed the package
    assert expected in str(res), str(res)

    assert "Building wheel for pep517-setup" in str(res), str(res)
    assert "Running setup.py install for pep517-set" not in str(res), str(res)


@pytest.mark.network
def test_install_no_binary_uses_local_backend(
    script: PipTestEnvironment, data: TestData, tmpdir: Path
) -> None:
    to_install = data.packages.joinpath("pep517_wrapper_buildsys")
    script.environ["PIP_TEST_MARKER_FILE"] = marker = str(tmpdir / "marker")
    res = script.pip("install", "--no-binary=:all:", "-f", data.find_links, to_install)
    expected = "Successfully installed pep517-wrapper-buildsys"
    # Must have installed the package
    assert expected in str(res), str(res)

    assert os.path.isfile(marker), "Local PEP 517 backend not used"


def test_install_no_binary_disables_cached_wheels(
    script: PipTestEnvironment, data: TestData
) -> None:
    # Seed the cache
    script.pip("install", "--no-index", "-f", data.find_links, "upper")
    script.pip("uninstall", "upper", "-y")
    res = script.pip(
        "install",
        "--no-index",
        "--no-binary=:all:",
        "-f",
        data.find_links,
        "upper",
        expect_stderr=True,
    )
    assert "Successfully installed upper-2.0" in str(res), str(res)
    # upper is built and not obtained from cache
    assert "Building wheel for upper" in str(res), str(res)


def test_install_editable_with_wrong_egg_name(
    script: PipTestEnvironment, resolver_variant: ResolverVariant
) -> None:
    script.scratch_path.joinpath("pkga").mkdir()
    pkga_path = script.scratch_path / "pkga"
    pkga_path.joinpath("setup.py").write_text(
        textwrap.dedent(
            """
        from setuptools import setup
        setup(name='pkga',
              version='0.1')
    """
        )
    )
    result = script.pip(
        "install",
        "--editable",
        f"file://{pkga_path}#egg=pkgb",
        expect_error=(resolver_variant == "2020-resolver"),
    )
    assert (
        "Generating metadata for package pkgb produced metadata "
        "for project name pkga. Fix your #egg=pkgb "
        "fragments."
    ) in result.stderr
    if resolver_variant == "2020-resolver":
        assert "has inconsistent" in result.stdout, str(result)
    else:
        assert "Successfully installed pkga" in str(result), str(result)


def test_install_tar_xz(script: PipTestEnvironment, data: TestData) -> None:
    try:
        import lzma  # noqa
    except ImportError:
        pytest.skip("No lzma support")
    res = script.pip("install", data.packages / "singlemodule-0.0.1.tar.xz")
    assert "Successfully installed singlemodule-0.0.1" in res.stdout, res


def test_install_tar_lzma(script: PipTestEnvironment, data: TestData) -> None:
    try:
        import lzma  # noqa
    except ImportError:
        pytest.skip("No lzma support")
    res = script.pip("install", data.packages / "singlemodule-0.0.1.tar.lzma")
    assert "Successfully installed singlemodule-0.0.1" in res.stdout, res


def test_double_install(script: PipTestEnvironment) -> None:
    """
    Test double install passing with two same version requirements
    """
    result = script.pip("install", "pip", "pip")
    msg = "Double requirement given: pip (already in pip, name='pip')"
    assert msg not in result.stderr


def test_double_install_fail(
    script: PipTestEnvironment, resolver_variant: ResolverVariant
) -> None:
    """
    Test double install failing with two different version requirements
    """
    result = script.pip(
        "install",
        "pip==7.*",
        "pip==7.1.2",
        # The new resolver is perfectly capable of handling this
        expect_error=(resolver_variant == "legacy"),
    )
    if resolver_variant == "legacy":
        msg = "Double requirement given: pip==7.1.2 (already in pip==7.*, name='pip')"
        assert msg in result.stderr


def _get_expected_error_text() -> str:
    return ("Package 'pkga' requires a different Python: {} not in '<1.0'").format(
        ".".join(map(str, sys.version_info[:3]))
    )


def test_install_incompatible_python_requires(script: PipTestEnvironment) -> None:
    script.scratch_path.joinpath("pkga").mkdir()
    pkga_path = script.scratch_path / "pkga"
    pkga_path.joinpath("setup.py").write_text(
        textwrap.dedent(
            """
        from setuptools import setup
        setup(name='pkga',
              python_requires='<1.0',
              version='0.1')
    """
        )
    )
    result = script.pip("install", pkga_path, expect_error=True)
    assert _get_expected_error_text() in result.stderr, str(result)


def test_install_incompatible_python_requires_editable(
    script: PipTestEnvironment,
) -> None:
    script.scratch_path.joinpath("pkga").mkdir()
    pkga_path = script.scratch_path / "pkga"
    pkga_path.joinpath("setup.py").write_text(
        textwrap.dedent(
            """
        from setuptools import setup
        setup(name='pkga',
              python_requires='<1.0',
              version='0.1')
    """
        )
    )
    result = script.pip("install", f"--editable={pkga_path}", expect_error=True)
    assert _get_expected_error_text() in result.stderr, str(result)


def test_install_incompatible_python_requires_wheel(script: PipTestEnvironment) -> None:
    script.scratch_path.joinpath("pkga").mkdir()
    pkga_path = script.scratch_path / "pkga"
    pkga_path.joinpath("setup.py").write_text(
        textwrap.dedent(
            """
        from setuptools import setup
        setup(name='pkga',
              python_requires='<1.0',
              version='0.1')
    """
        )
    )
    script.run(
        "python",
        "setup.py",
        "bdist_wheel",
        "--universal",
        cwd=pkga_path,
    )
    result = script.pip(
        "install", "./pkga/dist/pkga-0.1-py2.py3-none-any.whl", expect_error=True
    )
    assert _get_expected_error_text() in result.stderr, str(result)


def test_install_compatible_python_requires(script: PipTestEnvironment) -> None:
    script.scratch_path.joinpath("pkga").mkdir()
    pkga_path = script.scratch_path / "pkga"
    pkga_path.joinpath("setup.py").write_text(
        textwrap.dedent(
            """
        from setuptools import setup
        setup(name='pkga',
              python_requires='>1.0',
              version='0.1')
    """
        )
    )
    res = script.pip("install", pkga_path)
    assert "Successfully installed pkga-0.1" in res.stdout, res


@pytest.mark.network
def test_install_pep508_with_url(script: PipTestEnvironment) -> None:
    res = script.pip(
        "install",
        "--no-index",
        "packaging@https://files.pythonhosted.org/packages/2f/2b/"
        "c681de3e1dbcd469537aefb15186b800209aa1f299d933d23b48d85c9d56/"
        "packaging-15.3-py2.py3-none-any.whl#sha256="
        "ce1a869fe039fbf7e217df36c4653d1dbe657778b2d41709593a0003584405f4",
    )
    assert "Successfully installed packaging-15.3" in str(res), str(res)


@pytest.mark.network
def test_install_pep508_with_url_in_install_requires(
    script: PipTestEnvironment,
) -> None:
    pkga_path = create_test_package_with_setup(
        script,
        name="pkga",
        version="1.0",
        install_requires=[
            "packaging@https://files.pythonhosted.org/packages/2f/2b/"
            "c681de3e1dbcd469537aefb15186b800209aa1f299d933d23b48d85c9d56/"
            "packaging-15.3-py2.py3-none-any.whl#sha256="
            "ce1a869fe039fbf7e217df36c4653d1dbe657778b2d41709593a0003584405f4"
        ],
    )
    res = script.pip("install", pkga_path)
    assert "Successfully installed packaging-15.3" in str(res), str(res)


@pytest.mark.network
@pytest.mark.parametrize("index", (PyPI.simple_url, TestPyPI.simple_url))
def test_install_from_test_pypi_with_ext_url_dep_is_blocked(
    script: PipTestEnvironment, index: str
) -> None:
    res = script.pip(
        "install",
        "--index-url",
        index,
        "pep-508-url-deps",
        expect_error=True,
    )
    error_message = (
        "Packages installed from PyPI cannot depend on packages "
        "which are not also hosted on PyPI."
    )
    error_cause = (
        "pep-508-url-deps depends on sampleproject@ "
        "https://github.com/pypa/sampleproject/archive/master.zip"
    )
    assert res.returncode == 1
    assert error_message in res.stderr, str(res)
    assert error_cause in res.stderr, str(res)


@pytest.mark.xfail(
    reason="No longer possible to trigger the warning with either --prefix or --target"
)
def test_installing_scripts_outside_path_prints_warning(
    script: PipTestEnvironment,
) -> None:
    result = script.pip_install_local("--prefix", script.scratch_path, "script_wheel1")
    assert "Successfully installed script_wheel1" in result.stdout, str(result)
    assert "--no-warn-script-location" in result.stderr


def test_installing_scripts_outside_path_can_suppress_warning(
    script: PipTestEnvironment,
) -> None:
    result = script.pip_install_local(
        "--prefix", script.scratch_path, "--no-warn-script-location", "script_wheel1"
    )
    assert "Successfully installed script_wheel1" in result.stdout, str(result)
    assert "--no-warn-script-location" not in result.stderr


def test_installing_scripts_on_path_does_not_print_warning(
    script: PipTestEnvironment,
) -> None:
    result = script.pip_install_local("script_wheel1")
    assert "Successfully installed script_wheel1" in result.stdout, str(result)
    assert "--no-warn-script-location" not in result.stderr


def test_install_conflict_results_in_warning(
    script: PipTestEnvironment, data: TestData
) -> None:
    pkgA_path = create_test_package_with_setup(
        script,
        name="pkgA",
        version="1.0",
        install_requires=["pkgb == 1.0"],
    )
    pkgB_path = create_test_package_with_setup(
        script,
        name="pkgB",
        version="2.0",
    )

    # Install pkgA without its dependency
    result1 = script.pip("install", "--no-index", pkgA_path, "--no-deps")
    assert "Successfully installed pkgA-1.0" in result1.stdout, str(result1)

    # Then install an incorrect version of the dependency
    result2 = script.pip(
        "install",
        "--no-index",
        pkgB_path,
        allow_stderr_error=True,
    )
    assert "pkga 1.0 requires pkgb==1.0" in result2.stderr, str(result2)
    assert "Successfully installed pkgB-2.0" in result2.stdout, str(result2)


def test_install_conflict_warning_can_be_suppressed(
    script: PipTestEnvironment, data: TestData
) -> None:
    pkgA_path = create_test_package_with_setup(
        script,
        name="pkgA",
        version="1.0",
        install_requires=["pkgb == 1.0"],
    )
    pkgB_path = create_test_package_with_setup(
        script,
        name="pkgB",
        version="2.0",
    )

    # Install pkgA without its dependency
    result1 = script.pip("install", "--no-index", pkgA_path, "--no-deps")
    assert "Successfully installed pkgA-1.0" in result1.stdout, str(result1)

    # Then install an incorrect version of the dependency; suppressing warning
    result2 = script.pip("install", "--no-index", pkgB_path, "--no-warn-conflicts")
    assert "Successfully installed pkgB-2.0" in result2.stdout, str(result2)


def test_target_install_ignores_distutils_config_install_prefix(
    script: PipTestEnvironment,
) -> None:
    prefix = script.scratch_path / "prefix"
    distutils_config = Path.home().joinpath(
        "pydistutils.cfg" if sys.platform == "win32" else ".pydistutils.cfg",
    )
    distutils_config.write_text(
        textwrap.dedent(
            f"""
        [install]
        prefix={prefix}
        """
        )
    )
    target = script.scratch_path / "target"
    result = script.pip_install_local("simplewheel", "-t", target)

    assert "Successfully installed simplewheel" in result.stdout

    relative_target = os.path.relpath(target, script.base_path)
    relative_script_base = os.path.relpath(prefix, script.base_path)
    result.did_create(relative_target)
    result.did_not_create(relative_script_base)


@pytest.mark.usefixtures("enable_user_site")
def test_user_config_accepted(script: PipTestEnvironment) -> None:
    # user set in the config file is parsed as 0/1 instead of True/False.
    # Check that this doesn't cause a problem.
    config_file = script.scratch_path / "pip.conf"
    script.environ["PIP_CONFIG_FILE"] = str(config_file)
    config_file.write_text("[install]\nuser = true")
    result = script.pip_install_local("simplewheel")

    assert "Successfully installed simplewheel" in result.stdout

    relative_user = os.path.relpath(script.user_site_path, script.base_path)
    result.did_create(join(relative_user, "simplewheel"))


@pytest.mark.parametrize(
    "install_args, expected_message",
    [
        ([], "Requirement already satisfied: pip"),
        (["--upgrade"], "Requirement already {}: pip in"),
    ],
)
@pytest.mark.parametrize("use_module", [True, False])
def test_install_pip_does_not_modify_pip_when_satisfied(
    script: PipTestEnvironment,
    install_args: List[str],
    expected_message: str,
    use_module: bool,
    resolver_variant: ResolverVariant,
) -> None:
    """
    Test it doesn't upgrade the pip if it already satisfies the requirement.
    """
    variation = "satisfied" if resolver_variant else "up-to-date"
    expected_message = expected_message.format(variation)
    result = script.pip_install_local("pip", *install_args, use_module=use_module)
    assert expected_message in result.stdout, str(result)


def test_ignore_yanked_file(script: PipTestEnvironment, data: TestData) -> None:
    """
    Test ignore a "yanked" file.
    """
    result = script.pip(
        "install",
        "simple",
        "--index-url",
        data.index_url("yanked"),
    )
    # Make sure a "yanked" release is ignored
    assert "Successfully installed simple-2.0\n" in result.stdout, str(result)


def test_invalid_index_url_argument(
    script: PipTestEnvironment, shared_data: TestData
) -> None:
    """
    Test the behaviour of an invalid --index-url argument
    """

    result = script.pip(
        "install",
        "--index-url",
        "--user",
        shared_data.find_links3,
        "Dinner",
        expect_error=True,
    )

    assert (
        'WARNING: The index url "--user" seems invalid, please provide a scheme.'
    ) in result.stderr, str(result)


def test_valid_index_url_argument(
    script: PipTestEnvironment, shared_data: TestData
) -> None:
    """
    Test the behaviour of an valid --index-url argument
    """

    result = script.pip("install", "--index-url", shared_data.find_links3, "Dinner")

    assert "Successfully installed Dinner" in result.stdout, str(result)


def test_install_yanked_file_and_print_warning(
    script: PipTestEnvironment, data: TestData
) -> None:
    """
    Test install a "yanked" file and print a warning.

    Yanked files are always ignored, unless they are the only file that
    matches a version specifier that "pins" to an exact version (PEP 592).
    """
    result = script.pip(
        "install",
        "simple==3.0",
        "--index-url",
        data.index_url("yanked"),
        expect_stderr=True,
    )
    expected_warning = "Reason for being yanked: test reason message"
    assert expected_warning in result.stderr, str(result)
    # Make sure a "yanked" release is installed
    assert "Successfully installed simple-3.0\n" in result.stdout, str(result)


def test_error_all_yanked_files_and_no_pin(
    script: PipTestEnvironment, data: TestData
) -> None:
    """
    Test raising an error if there are only "yanked" files available and no pin
    """
    result = script.pip(
        "install",
        "simple",
        "--index-url",
        data.index_url("yanked_all"),
        expect_error=True,
    )
    # Make sure an error is raised
    assert (
        result.returncode == 1
        and "ERROR: No matching distribution found for simple\n" in result.stderr
    ), str(result)


@pytest.mark.skipif(
    sys.platform == "linux" and sys.version_info < (3, 8),
    reason="Custom SSL certification not running well in CI",
)
@pytest.mark.parametrize(
    "install_args",
    [
        (),
        ("--trusted-host", "localhost"),
    ],
)
def test_install_sends_client_cert(
    install_args: Tuple[str, ...],
    script: PipTestEnvironment,
    cert_factory: CertFactory,
    data: TestData,
) -> None:
    cert_path = cert_factory()
    ctx = ssl.SSLContext(ssl.PROTOCOL_SSLv23)
    ctx.load_cert_chain(cert_path, cert_path)
    ctx.load_verify_locations(cafile=cert_path)
    ctx.verify_mode = ssl.CERT_REQUIRED

    server = make_mock_server(ssl_context=ctx)
    server.mock.side_effect = [
        package_page(
            {
                "simple-3.0.tar.gz": "/files/simple-3.0.tar.gz",
            }
        ),
        file_response(data.packages / "simple-3.0.tar.gz"),
    ]

    url = f"https://{server.host}:{server.port}/simple"

    args = ["install", "-vvv", "--cert", cert_path, "--client-cert", cert_path]
    args.extend(["--index-url", url])
    args.extend(install_args)
    args.append("simple")

    with server_running(server):
        script.pip(*args)

    assert server.mock.call_count == 2
    for call_args in server.mock.call_args_list:
        # Legacy: replace call_args[0] with call_args.args
        # when pip drops support for python3.7
        environ, _ = call_args[0]
        assert "SSL_CLIENT_CERT" in environ
        assert environ["SSL_CLIENT_CERT"]


def test_install_skip_work_dir_pkg(script: PipTestEnvironment, data: TestData) -> None:
    """
    Test that install of a package in working directory
    should pass on the second attempt after an install
    and an uninstall
    """

    # Create a test package, install it and then uninstall it
    pkg_path = create_test_package_with_setup(script, name="simple", version="1.0")
    script.pip("install", "-e", ".", expect_stderr=True, cwd=pkg_path)

    script.pip("uninstall", "simple", "-y")

    # Running the install command again from the working directory
    # will install the package as it was uninstalled earlier
    result = script.pip(
        "install",
        "--find-links",
        data.find_links,
        "simple",
        expect_stderr=True,
        cwd=pkg_path,
    )

    assert "Requirement already satisfied: simple" not in result.stdout
    assert "Successfully installed simple" in result.stdout


@pytest.mark.parametrize(
    "package_name", ("simple-package", "simple_package", "simple.package")
)
def test_install_verify_package_name_normalization(
    script: PipTestEnvironment, package_name: str
) -> None:

    """
    Test that install of a package again using a name which
    normalizes to the original package name, is a no-op
    since the package is already installed
    """
    pkg_path = create_test_package_with_setup(
        script, name="simple-package", version="1.0"
    )
    result = script.pip("install", "-e", ".", expect_stderr=True, cwd=pkg_path)
    assert "Successfully installed simple-package" in result.stdout

    result = script.pip("install", package_name)
    assert "Requirement already satisfied: {}".format(package_name) in result.stdout


def test_install_logs_pip_version_in_debug(
    script: PipTestEnvironment, shared_data: TestData
) -> None:
    fake_package = shared_data.packages / "simple-2.0.tar.gz"
    result = script.pip("install", "-v", fake_package)
    pattern = "Using pip .* from .*"
    assert_re_match(pattern, result.stdout)


def test_install_dry_run(script: PipTestEnvironment, data: TestData) -> None:
    """Test that pip install --dry-run logs what it would install."""
    result = script.pip(
        "install", "--dry-run", "--find-links", data.find_links, "simple"
    )
    assert "Would install simple-3.0" in result.stdout
    assert "Successfully installed" not in result.stdout


<<<<<<< HEAD
def test_install_8559_missing_wheel_package(
    script: PipTestEnvironment, shared_data: TestData
) -> None:
    result = script.pip(
        "install",
        "--find-links",
        shared_data.find_links,
        "simple",
        allow_stderr_warning=True,
    )
    assert DEPRECATION_MSG_PREFIX in result.stderr
    assert "'wheel' package is not installed" in result.stderr
    assert "using the legacy 'setup.py install' method" in result.stderr


@pytest.mark.usefixtures("with_wheel")
def test_install_8559_wheel_package_present(
    script: PipTestEnvironment, shared_data: TestData
) -> None:
    result = script.pip(
        "install",
        "--find-links",
        shared_data.find_links,
        "simple",
        allow_stderr_warning=False,
    )
    assert DEPRECATION_MSG_PREFIX not in result.stderr


def test_no_compiles_custom_scripts(script: PipTestEnvironment) -> None:
    del script.environ["PYTHONDONTWRITEBYTECODE"]
    package = make_wheel(
        "simple",
        "0.1.0",
        extra_data_files={
            "scripts/dostuff.py": "#!python\n",
        },
    ).save_to_dir(script.scratch_path)
    script.pip("install", "--compile", package)
    assert not any(script.bin_path.glob("__pycache__/dostuff*.pyc"))


=======
>>>>>>> 123e8a4c
@pytest.mark.skipif(
    sys.version_info < (3, 11),
    reason="3.11 required to find distributions via importlib metadata",
)
def test_install_existing_memory_distribution(script: PipTestEnvironment) -> None:
    sitecustomize_text = textwrap.dedent(
        """
        import sys
        from importlib.metadata import Distribution, DistributionFinder


        EXAMPLE_METADATA = '''Metadata-Version: 2.1
        Name: example
        Version: 1.0.0

        '''

        class ExampleDistribution(Distribution):
            def locate_file(self, path):
                return path

            def read_text(self, filename):
                if filename == 'METADATA':
                    return EXAMPLE_METADATA


        class CustomFinder(DistributionFinder):
            def find_distributions(self, context=None):
                return [ExampleDistribution()]


        sys.meta_path.append(CustomFinder())
        """
    )
    with open(script.site_packages_path / "sitecustomize.py", "w") as sitecustomize:
        sitecustomize.write(sitecustomize_text)

    result = script.pip("install", "example")

    assert "Requirement already satisfied: example in <memory>" in result.stdout


def test_install_pip_prints_req_chain_local(script: PipTestEnvironment) -> None:
    """
    Test installing a local package with a dependency and check that the
    dependency chain is reported.
    """

    req_path = script.scratch_path.joinpath("requirements.txt")
    req_path.write_text("base==0.1.0")

    create_basic_wheel_for_package(
        script,
        "base",
        "0.1.0",
        depends=["dep"],
    )
    dep_path = create_basic_wheel_for_package(
        script,
        "dep",
        "0.1.0",
    )

    result = script.pip(
        "install",
        "--no-cache-dir",
        "--no-index",
        "--find-links",
        script.scratch_path,
        "-r",
        req_path,
    )
    assert_re_match(
        rf"Processing .*{re.escape(os.path.basename(dep_path))} "
        rf"\(from base==0.1.0->-r {re.escape(str(req_path))} \(line 1\)\)",
        result.stdout,
    )


@pytest.mark.network
def test_install_pip_prints_req_chain_pypi(script: PipTestEnvironment) -> None:
    """
    Test installing a package with a dependency from PyPI and check that the
    dependency chain is reported.
    """
    req_path = script.scratch_path.joinpath("requirements.txt")
    req_path.write_text("Paste[openid]==1.7.5.1")

    result = script.pip(
        "install",
        "-r",
        req_path,
    )

    assert (
        f"Collecting python-openid "
        f"(from Paste[openid]==1.7.5.1->-r {req_path} (line 1))" in result.stdout
    )<|MERGE_RESOLUTION|>--- conflicted
+++ resolved
@@ -2252,36 +2252,6 @@
     assert "Successfully installed" not in result.stdout
 
 
-<<<<<<< HEAD
-def test_install_8559_missing_wheel_package(
-    script: PipTestEnvironment, shared_data: TestData
-) -> None:
-    result = script.pip(
-        "install",
-        "--find-links",
-        shared_data.find_links,
-        "simple",
-        allow_stderr_warning=True,
-    )
-    assert DEPRECATION_MSG_PREFIX in result.stderr
-    assert "'wheel' package is not installed" in result.stderr
-    assert "using the legacy 'setup.py install' method" in result.stderr
-
-
-@pytest.mark.usefixtures("with_wheel")
-def test_install_8559_wheel_package_present(
-    script: PipTestEnvironment, shared_data: TestData
-) -> None:
-    result = script.pip(
-        "install",
-        "--find-links",
-        shared_data.find_links,
-        "simple",
-        allow_stderr_warning=False,
-    )
-    assert DEPRECATION_MSG_PREFIX not in result.stderr
-
-
 def test_no_compiles_custom_scripts(script: PipTestEnvironment) -> None:
     del script.environ["PYTHONDONTWRITEBYTECODE"]
     package = make_wheel(
@@ -2295,8 +2265,6 @@
     assert not any(script.bin_path.glob("__pycache__/dostuff*.pyc"))
 
 
-=======
->>>>>>> 123e8a4c
 @pytest.mark.skipif(
     sys.version_info < (3, 11),
     reason="3.11 required to find distributions via importlib metadata",
