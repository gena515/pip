import distutils
import glob
import os
import re
import shutil
import ssl
import sys
import textwrap
from os.path import curdir, join, pardir

import pytest

from pip._internal.cli.status_codes import ERROR, SUCCESS
from pip._internal.models.index import PyPI, TestPyPI
from pip._internal.utils.misc import rmtree
from tests.lib import (
    _create_svn_repo,
    _create_test_package,
    create_basic_wheel_for_package,
    create_test_package_with_setup,
    need_bzr,
    need_mercurial,
    need_svn,
    path_to_url,
    pyversion,
    pyversion_tuple,
    requirements_file,
    skip_if_not_python2,
    skip_if_python2,
    windows_workaround_7667,
)
from tests.lib.filesystem import make_socket_file
from tests.lib.local_repos import local_checkout
from tests.lib.path import Path
from tests.lib.server import (
    file_response,
    make_mock_server,
    package_page,
    server_running,
)


@pytest.mark.parametrize('command', ('install', 'wheel'))
@pytest.mark.parametrize('variant', ('missing_setuptools', 'bad_setuptools'))
def test_pep518_uses_build_env(script, data, common_wheels, command, variant):
    if variant == 'missing_setuptools':
        script.pip("uninstall", "-y", "setuptools")
    elif variant == 'bad_setuptools':
        setuptools_mod = script.site_packages_path.joinpath("setuptools.py")
        with open(setuptools_mod, 'a') as f:
            f.write('\nraise ImportError("toto")')
    else:
        raise ValueError(variant)
    script.pip(
        command, '--no-index', '-f', common_wheels, '-f', data.packages,
        data.src.joinpath("pep518-3.0"),
    )


def test_pep518_build_env_uses_same_pip(
        script, data, pip_src, common_wheels, deprecated_python):
    """Ensure the subprocess call to pip for installing the
    build dependencies is using the same version of pip.
    """
    with open(script.scratch_path / 'pip.py', 'w') as fp:
        fp.write('raise ImportError')
    script.run(
        'python', pip_src / 'src/pip', 'install', '--no-index',
        '-f', common_wheels, '-f', data.packages,
        data.src.joinpath("pep518-3.0"),
        expect_stderr=deprecated_python,
    )


def test_pep518_refuses_conflicting_requires(script, data):
    create_basic_wheel_for_package(script, 'setuptools', '1.0')
    create_basic_wheel_for_package(script, 'wheel', '1.0')
    project_dir = data.src.joinpath("pep518_conflicting_requires")
    result = script.pip_install_local('-f', script.scratch_path,
                                      project_dir, expect_error=True)
    assert (
        result.returncode != 0 and (
            'Some build dependencies for {url} conflict '
            'with PEP 517/518 supported '
            'requirements: setuptools==1.0 is incompatible with '
            'setuptools>=40.8.0.'
            .format(url=path_to_url(project_dir))) in result.stderr
    ), str(result)


def test_pep518_refuses_invalid_requires(script, data, common_wheels):
    result = script.pip(
        'install', '-f', common_wheels,
        data.src.joinpath("pep518_invalid_requires"),
        expect_error=True
    )
    assert result.returncode == 1
    assert "does not comply with PEP 518" in result.stderr


def test_pep518_refuses_invalid_build_system(script, data, common_wheels):
    result = script.pip(
        'install', '-f', common_wheels,
        data.src.joinpath("pep518_invalid_build_system"),
        expect_error=True
    )
    assert result.returncode == 1
    assert "does not comply with PEP 518" in result.stderr


def test_pep518_allows_missing_requires(script, data, common_wheels):
    result = script.pip(
        'install', '-f', common_wheels,
        data.src.joinpath("pep518_missing_requires"),
        expect_stderr=True
    )
    # Make sure we don't warn when this occurs.
    assert "does not comply with PEP 518" not in result.stderr

    # We want it to go through isolation for now.
    assert "Installing build dependencies" in result.stdout, result.stdout

    assert result.returncode == 0
    assert result.files_created


@pytest.mark.incompatible_with_test_venv
def test_pep518_with_user_pip(script, pip_src, data, common_wheels):
    """
    Check that build dependencies are installed into the build
    environment without using build isolation for the pip invocation.

    To ensure that we're not using build isolation when installing
    the build dependencies, we install a user copy of pip in the
    non-isolated environment, and break pip in the system site-packages,
    so that isolated uses of pip will fail.
    """
    script.pip("install", "--ignore-installed",
               "-f", common_wheels, "--user", pip_src)
    system_pip_dir = script.site_packages_path / 'pip'
    assert not system_pip_dir.exists()
    system_pip_dir.mkdir()
    with open(system_pip_dir / '__init__.py', 'w') as fp:
        fp.write('raise ImportError\n')
    script.pip(
        'wheel', '--no-index', '-f', common_wheels, '-f', data.packages,
        data.src.joinpath("pep518-3.0"),
    )


def test_pep518_with_extra_and_markers(script, data, common_wheels):
    script.pip(
        'wheel', '--no-index',
        '-f', common_wheels,
        '-f', data.find_links,
        data.src.joinpath("pep518_with_extra_and_markers-1.0"),
    )


def test_pep518_with_namespace_package(script, data, common_wheels):
    script.pip(
        'wheel', '--no-index',
        '-f', common_wheels,
        '-f', data.find_links,
        data.src.joinpath("pep518_with_namespace_package-1.0"),
        use_module=True,
    )


@pytest.mark.timeout(60)
@pytest.mark.parametrize('command', ('install', 'wheel'))
@pytest.mark.parametrize('package', ('pep518_forkbomb',
                                     'pep518_twin_forkbombs_first',
                                     'pep518_twin_forkbombs_second'))
def test_pep518_forkbombs(script, data, common_wheels, command, package):
    package_source = next(data.packages.glob(package + '-[0-9]*.tar.gz'))
    result = script.pip(
        command, '--no-index', '-v',
        '-f', common_wheels,
        '-f', data.find_links,
        package,
        expect_error=True,
    )
    assert '{1} is already being built: {0} from {1}'.format(
        package, path_to_url(package_source),
    ) in result.stderr, str(result)


<<<<<<< HEAD
@pytest.mark.network
def test_pip_second_command_line_interface_works(
        script, pip_src, data, common_wheels, deprecated_python):
=======
def test_without_ntlm(script, data):
    result = script.run(
        "python", "-c",
        "import pip; pip.main(["
        "'install', "
        "'INITools==0.2', "
        "'-f', '%s', "
        "'--auth-ntlm'])" % data.packages,
        expect_error=True,
    )
    assert (
        "Dependencies for Ntlm authentication are missing. Install "
        "dependencies via the 'pip install pip[ntlm]' command."
        in result.stderr
    )


def test_pip_second_command_line_interface_works(script, data):
>>>>>>> 40c449b7
    """
    Check if ``pip<PYVERSION>`` commands behaves equally
    """
    # Re-install pip so we get the launchers.
    script.pip_install_local('-f', common_wheels, pip_src)
    # On old versions of Python, urllib3/requests will raise a warning about
    # the lack of an SSLContext.
    kwargs = {'expect_stderr': deprecated_python}
    if pyversion_tuple < (2, 7, 9):
        kwargs['expect_stderr'] = True

    args = ['pip{pyversion}'.format(**globals())]
    args.extend(['install', 'INITools==0.2'])
    args.extend(['-f', data.packages])
    result = script.run(*args, **kwargs)
    egg_info_folder = (
        script.site_packages /
        'INITools-0.2-py{pyversion}.egg-info'.format(**globals())
    )
    initools_folder = script.site_packages / 'initools'
    assert egg_info_folder in result.files_created, str(result)
    assert initools_folder in result.files_created, str(result)


def test_install_exit_status_code_when_no_requirements(script):
    """
    Test install exit status code when no requirements specified
    """
    result = script.pip('install', expect_error=True)
    assert "You must give at least one requirement to install" in result.stderr
    assert result.returncode == ERROR


def test_install_exit_status_code_when_blank_requirements_file(script):
    """
    Test install exit status code when blank requirements file specified
    """
    script.scratch_path.joinpath("blank.txt").write_text("\n")
    script.pip('install', '-r', 'blank.txt')


@pytest.mark.network
def test_basic_install_from_pypi(script):
    """
    Test installing a package from PyPI.
    """
    result = script.pip('install', 'INITools==0.2')
    egg_info_folder = (
        script.site_packages /
        'INITools-0.2-py{pyversion}.egg-info'.format(**globals())
    )
    initools_folder = script.site_packages / 'initools'
    assert egg_info_folder in result.files_created, str(result)
    assert initools_folder in result.files_created, str(result)

    # Should not display where it's looking for files
    assert "Looking in indexes: " not in result.stdout
    assert "Looking in links: " not in result.stdout

    # Ensure that we don't print the full URL.
    #    The URL should be trimmed to only the last part of the path in it,
    #    when installing from PyPI. The assertion here only checks for
    #    `https://` since that's likely to show up if we're not trimming in
    #    the correct circumstances.
    assert "https://" not in result.stdout


def test_basic_editable_install(script):
    """
    Test editable installation.
    """
    result = script.pip('install', '-e', 'INITools==0.2', expect_error=True)
    assert (
        "INITools==0.2 is not a valid editable requirement"
        in result.stderr
    )
    assert not result.files_created


@need_svn
def test_basic_install_editable_from_svn(script):
    """
    Test checking out from svn.
    """
    checkout_path = _create_test_package(script)
    repo_url = _create_svn_repo(script, checkout_path)
    result = script.pip(
        'install',
        '-e', 'svn+' + repo_url + '#egg=version-pkg'
    )
    result.assert_installed('version-pkg', with_files=['.svn'])


def _test_install_editable_from_git(script, tmpdir):
    """Test cloning from Git."""
    pkg_path = _create_test_package(script, name='testpackage', vcs='git')
    args = [
        'install', '-e',
        'git+{url}#egg=testpackage'.format(url=path_to_url(pkg_path)),
    ]
    result = script.pip(*args)
    result.assert_installed('testpackage', with_files=['.git'])


def test_basic_install_editable_from_git(script, tmpdir):
    _test_install_editable_from_git(script, tmpdir)


def test_install_editable_from_git_autobuild_wheel(
        script, tmpdir, with_wheel):
    _test_install_editable_from_git(script, tmpdir)


@pytest.mark.network
def test_install_editable_uninstalls_existing(data, script, tmpdir):
    """
    Test that installing an editable uninstalls a previously installed
    non-editable version.
    https://github.com/pypa/pip/issues/1548
    https://github.com/pypa/pip/pull/1552
    """
    to_install = data.packages.joinpath("pip-test-package-0.1.tar.gz")
    result = script.pip_install_local(to_install)
    assert 'Successfully installed pip-test-package' in result.stdout
    result.assert_installed('piptestpackage', editable=False)

    result = script.pip(
        'install', '-e',
        '{dir}#egg=pip-test-package'.format(
            dir=local_checkout(
                'git+https://github.com/pypa/pip-test-package.git', tmpdir,
            )),
    )
    result.assert_installed('pip-test-package', with_files=['.git'])
    assert 'Found existing installation: pip-test-package 0.1' in result.stdout
    assert 'Uninstalling pip-test-package-' in result.stdout
    assert 'Successfully uninstalled pip-test-package' in result.stdout


def test_install_editable_uninstalls_existing_from_path(script, data):
    """
    Test that installing an editable uninstalls a previously installed
    non-editable version from path
    """
    to_install = data.src.joinpath('simplewheel-1.0')
    result = script.pip_install_local(to_install)
    assert 'Successfully installed simplewheel' in result.stdout
    simple_folder = script.site_packages / 'simplewheel'
    result.assert_installed('simplewheel', editable=False)
    assert simple_folder in result.files_created, str(result.stdout)

    result = script.pip(
        'install', '-e',
        to_install,
    )
    install_path = script.site_packages / 'simplewheel.egg-link'
    assert install_path in result.files_created, str(result)
    assert 'Found existing installation: simplewheel 1.0' in result.stdout
    assert 'Uninstalling simplewheel-' in result.stdout
    assert 'Successfully uninstalled simplewheel' in result.stdout
    assert simple_folder in result.files_deleted, str(result.stdout)


@need_mercurial
def test_basic_install_editable_from_hg(script, tmpdir):
    """Test cloning and hg+file install from Mercurial."""
    pkg_path = _create_test_package(script, name='testpackage', vcs='hg')
    url = 'hg+{}#egg=testpackage'.format(path_to_url(pkg_path))
    assert url.startswith('hg+file')
    args = ['install', '-e', url]
    result = script.pip(*args)
    result.assert_installed('testpackage', with_files=['.hg'])


@need_mercurial
def test_vcs_url_final_slash_normalization(script, tmpdir):
    """
    Test that presence or absence of final slash in VCS URL is normalized.
    """
    pkg_path = _create_test_package(script, name='testpackage', vcs='hg')
    args = [
        'install',
        '-e', 'hg+{url}/#egg=testpackage'.format(url=path_to_url(pkg_path))]
    result = script.pip(*args)
    result.assert_installed('testpackage', with_files=['.hg'])


@need_bzr
def test_install_editable_from_bazaar(script, tmpdir):
    """Test checking out from Bazaar."""
    pkg_path = _create_test_package(script, name='testpackage', vcs='bazaar')
    args = [
        'install',
        '-e', 'bzr+{url}/#egg=testpackage'.format(url=path_to_url(pkg_path))]
    result = script.pip(*args)
    result.assert_installed('testpackage', with_files=['.bzr'])


@pytest.mark.network
@need_bzr
def test_vcs_url_urlquote_normalization(script, tmpdir):
    """
    Test that urlquoted characters are normalized for repo URL comparison.
    """
    script.pip(
        'install', '-e',
        '{url}/#egg=django-wikiapp'.format(
            url=local_checkout(
                'bzr+http://bazaar.launchpad.net/'
                '%7Edjango-wikiapp/django-wikiapp'
                '/release-0.1',
                tmpdir,
            )),
    )


@pytest.mark.parametrize("resolver", ["", "--unstable-feature=resolver"])
def test_basic_install_from_local_directory(script, data, resolver):
    """
    Test installing from a local directory.
    """
    args = ["install"]
    if resolver:
        args.append(resolver)
    to_install = data.packages.joinpath("FSPkg")
    args.append(to_install)
    result = script.pip(*args)
    fspkg_folder = script.site_packages / 'fspkg'
    egg_info_folder = (
        script.site_packages /
        'FSPkg-0.1.dev0-py{pyversion}.egg-info'.format(**globals())
    )
    assert fspkg_folder in result.files_created, str(result.stdout)
    assert egg_info_folder in result.files_created, str(result)


@pytest.mark.parametrize("test_type,editable", [
    ("rel_path", False),
    ("rel_path", True),
    ("rel_url", False),
    ("rel_url", True),
    ("embedded_rel_path", False),
    ("embedded_rel_path", True),
])
def test_basic_install_relative_directory(script, data, test_type, editable):
    """
    Test installing a requirement using a relative path.
    """
    egg_info_file = (
        script.site_packages /
        'FSPkg-0.1.dev0-py{pyversion}.egg-info'.format(**globals())
    )
    egg_link_file = (
        script.site_packages / 'FSPkg.egg-link'
    )
    package_folder = script.site_packages / 'fspkg'

    # Compute relative install path to FSPkg from scratch path.
    full_rel_path = Path(
        os.path.relpath(data.packages.joinpath('FSPkg'), script.scratch_path)
    )
    full_rel_url = (
        'file:' + full_rel_path.replace(os.path.sep, '/') + '#egg=FSPkg'
    )
    embedded_rel_path = script.scratch_path.joinpath(full_rel_path)

    req_path = {
        "rel_path": full_rel_path,
        "rel_url": full_rel_url,
        "embedded_rel_path": embedded_rel_path,
    }[test_type]

    # Install as either editable or not.
    if not editable:
        result = script.pip('install', req_path,
                            cwd=script.scratch_path)
        assert egg_info_file in result.files_created, str(result)
        assert package_folder in result.files_created, str(result)
    else:
        # Editable install.
        result = script.pip('install', '-e' + req_path,
                            cwd=script.scratch_path)
        assert egg_link_file in result.files_created, str(result)


def test_install_quiet(script, data):
    """
    Test that install -q is actually quiet.
    """
    # Apparently if pip install -q is not actually quiet, then it breaks
    # everything. See:
    #   https://github.com/pypa/pip/issues/3418
    #   https://github.com/docker-library/python/issues/83
    to_install = data.packages.joinpath("FSPkg")
    result = script.pip('install', '-qqq', to_install)
    assert result.stdout == ""
    assert result.stderr == ""


def test_hashed_install_success(script, data, tmpdir):
    """
    Test that installing various sorts of requirements with correct hashes
    works.

    Test file URLs and index packages (which become HTTP URLs behind the
    scenes).

    """
    file_url = path_to_url(
        (data.packages / 'simple-1.0.tar.gz').resolve())
    with requirements_file(
            'simple2==1.0 --hash=sha256:9336af72ca661e6336eb87bc7de3e8844d853e'
            '3848c2b9bbd2e8bf01db88c2c7\n'
            '{simple} --hash=sha256:393043e672415891885c9a2a0929b1af95fb866d6c'
            'a016b42d2e6ce53619b653'.format(simple=file_url),
            tmpdir) as reqs_file:
        script.pip_install_local('-r', reqs_file.resolve())


def test_hashed_install_failure(script, tmpdir):
    """Test that wrong hashes stop installation.

    This makes sure prepare_files() is called in the course of installation
    and so has the opportunity to halt if hashes are wrong. Checks on various
    kinds of hashes are in test_req.py.

    """
    with requirements_file('simple2==1.0 --hash=sha256:9336af72ca661e6336eb87b'
                           'c7de3e8844d853e3848c2b9bbd2e8bf01db88c2c\n',
                           tmpdir) as reqs_file:
        result = script.pip_install_local('-r',
                                          reqs_file.resolve(),
                                          expect_error=True)
    assert len(result.files_created) == 0


def assert_re_match(pattern, text):
    assert re.search(pattern, text), (
        "Could not find {!r} in {!r}".format(pattern, text)
    )


@pytest.mark.network
def test_hashed_install_failure_later_flag(script, tmpdir):
    with requirements_file(
        "blessings==1.0\n"
        "tracefront==0.1 --hash=sha256:somehash\n"
        "https://files.pythonhosted.org/packages/source/m/more-itertools/"
        "more-itertools-1.0.tar.gz#md5=b21850c3cfa7efbb70fd662ab5413bdd\n"
        "https://files.pythonhosted.org/"
        "packages/source/p/peep/peep-3.1.1.tar.gz\n",
        tmpdir,
    ) as reqs_file:
        result = script.pip(
            "install", "-r", reqs_file.resolve(), expect_error=True
        )

    assert_re_match(
        r'Hashes are required in --require-hashes mode, but they are '
        r'missing .*\n'
        r'    https://files\.pythonhosted\.org/packages/source/p/peep/peep'
        r'-3\.1\.1\.tar\.gz --hash=sha256:[0-9a-f]+\n'
        r'    blessings==1.0 --hash=sha256:[0-9a-f]+\n'
        r'THESE PACKAGES DO NOT MATCH THE HASHES.*\n'
        r'    tracefront==0.1 .*:\n'
        r'        Expected sha256 somehash\n'
        r'             Got        [0-9a-f]+',
        result.stderr,
    )


def test_install_from_local_directory_with_symlinks_to_directories(
        script, data):
    """
    Test installing from a local directory containing symlinks to directories.
    """
    to_install = data.packages.joinpath("symlinks")
    result = script.pip('install', to_install)
    pkg_folder = script.site_packages / 'symlinks'
    egg_info_folder = (
        script.site_packages /
        'symlinks-0.1.dev0-py{pyversion}.egg-info'.format(**globals())
    )
    assert pkg_folder in result.files_created, str(result.stdout)
    assert egg_info_folder in result.files_created, str(result)


@pytest.mark.skipif("sys.platform == 'win32' or sys.version_info < (3,)")
def test_install_from_local_directory_with_socket_file(script, data, tmpdir):
    """
    Test installing from a local directory containing a socket file.
    """
    egg_info_file = (
        script.site_packages /
        "FSPkg-0.1.dev0-py{pyversion}.egg-info".format(**globals())
    )
    package_folder = script.site_packages / "fspkg"
    to_copy = data.packages.joinpath("FSPkg")
    to_install = tmpdir.joinpath("src")

    shutil.copytree(to_copy, to_install)
    # Socket file, should be ignored.
    socket_file_path = os.path.join(to_install, "example")
    make_socket_file(socket_file_path)

    result = script.pip("install", "--verbose", to_install)
    assert package_folder in result.files_created, str(result.stdout)
    assert egg_info_file in result.files_created, str(result)
    assert str(socket_file_path) in result.stderr


def test_install_from_local_directory_with_no_setup_py(script, data):
    """
    Test installing from a local directory with no 'setup.py'.
    """
    result = script.pip('install', data.root, expect_error=True)
    assert not result.files_created
    assert "is not installable." in result.stderr
    assert "Neither 'setup.py' nor 'pyproject.toml' found." in result.stderr


def test_editable_install__local_dir_no_setup_py(
        script, data, deprecated_python):
    """
    Test installing in editable mode from a local directory with no setup.py.
    """
    result = script.pip('install', '-e', data.root, expect_error=True)
    assert not result.files_created

    msg = result.stderr
    if deprecated_python:
        assert 'File "setup.py" not found. ' in msg
    else:
        assert msg.startswith('ERROR: File "setup.py" not found. ')
    assert 'pyproject.toml' not in msg


def test_editable_install__local_dir_no_setup_py_with_pyproject(
        script, deprecated_python):
    """
    Test installing in editable mode from a local directory with no setup.py
    but that does have pyproject.toml.
    """
    local_dir = script.scratch_path.joinpath('temp')
    local_dir.mkdir()
    pyproject_path = local_dir.joinpath('pyproject.toml')
    pyproject_path.write_text('')

    result = script.pip('install', '-e', local_dir, expect_error=True)
    assert not result.files_created

    msg = result.stderr
    if deprecated_python:
        assert 'File "setup.py" not found. ' in msg
    else:
        assert msg.startswith('ERROR: File "setup.py" not found. ')
    assert 'A "pyproject.toml" file was found' in msg


@skip_if_not_python2
@pytest.mark.xfail
def test_install_argparse_shadowed(script):
    # When argparse is in the stdlib, we support installing it
    # even though that's pretty useless because older packages did need to
    # depend on it, and not having its metadata will cause pkg_resources
    # requirements checks to fail // trigger easy-install, both of which are
    # bad.
    # XXX: Note, this test hits the outside-environment check, not the
    # in-stdlib check, because our tests run in virtualenvs...
    result = script.pip('install', 'argparse>=1.4')
    assert "Not uninstalling argparse" in result.stdout


@pytest.mark.network
@skip_if_python2
def test_upgrade_argparse_shadowed(script):
    # If argparse is installed - even if shadowed for imported - we support
    # upgrading it and properly remove the older versions files.
    script.pip('install', 'argparse==1.3')
    result = script.pip('install', 'argparse>=1.4')
    assert "Not uninstalling argparse" not in result.stdout


def test_install_curdir(script, data):
    """
    Test installing current directory ('.').
    """
    run_from = data.packages.joinpath("FSPkg")
    # Python 2.4 Windows balks if this exists already
    egg_info = join(run_from, "FSPkg.egg-info")
    if os.path.isdir(egg_info):
        rmtree(egg_info)
    result = script.pip('install', curdir, cwd=run_from)
    fspkg_folder = script.site_packages / 'fspkg'
    egg_info_folder = (
        script.site_packages /
        'FSPkg-0.1.dev0-py{pyversion}.egg-info'.format(**globals())
    )
    assert fspkg_folder in result.files_created, str(result.stdout)
    assert egg_info_folder in result.files_created, str(result)


def test_install_pardir(script, data):
    """
    Test installing parent directory ('..').
    """
    run_from = data.packages.joinpath("FSPkg", "fspkg")
    result = script.pip('install', pardir, cwd=run_from)
    fspkg_folder = script.site_packages / 'fspkg'
    egg_info_folder = (
        script.site_packages /
        'FSPkg-0.1.dev0-py{pyversion}.egg-info'.format(**globals())
    )
    assert fspkg_folder in result.files_created, str(result.stdout)
    assert egg_info_folder in result.files_created, str(result)


@pytest.mark.network
def test_install_global_option(script):
    """
    Test using global distutils options.
    (In particular those that disable the actual install action)
    """
    result = script.pip(
        'install', '--global-option=--version', "INITools==0.1",
        expect_stderr=True)
    assert 'INITools==0.1\n' in result.stdout
    assert not result.files_created


def test_install_with_hacked_egg_info(script, data):
    """
    test installing a package which defines its own egg_info class
    """
    run_from = data.packages.joinpath("HackedEggInfo")
    result = script.pip('install', '.', cwd=run_from)
    assert 'Successfully installed hackedegginfo-0.0.0\n' in result.stdout


@pytest.mark.network
def test_install_using_install_option_and_editable(script, tmpdir):
    """
    Test installing a tool using -e and --install-option
    """
    folder = 'script_folder'
    script.scratch_path.joinpath(folder).mkdir()
    url = 'git+git://github.com/pypa/pip-test-package'
    result = script.pip(
        'install', '-e', '{url}#egg=pip-test-package'
        .format(url=local_checkout(url, tmpdir)),
        '--install-option=--script-dir={folder}'.format(**locals()),
        expect_stderr=True)
    script_file = (
        script.venv / 'src' / 'pip-test-package' /
        folder / 'pip-test-package' + script.exe
    )
    assert script_file in result.files_created


@pytest.mark.network
@need_mercurial
@windows_workaround_7667
def test_install_global_option_using_editable(script, tmpdir):
    """
    Test using global distutils options, but in an editable installation
    """
    url = 'hg+http://bitbucket.org/runeh/anyjson'
    result = script.pip(
        'install', '--global-option=--version', '-e',
        '{url}@0.2.5#egg=anyjson'.format(url=local_checkout(url, tmpdir)),
        expect_stderr=True)
    assert 'Successfully installed anyjson' in result.stdout


@pytest.mark.network
def test_install_package_with_same_name_in_curdir(script):
    """
    Test installing a package with the same name of a local folder
    """
    script.scratch_path.joinpath("mock==0.6").mkdir()
    result = script.pip('install', 'mock==0.6')
    egg_folder = (
        script.site_packages /
        'mock-0.6.0-py{pyversion}.egg-info'.format(**globals())
    )
    assert egg_folder in result.files_created, str(result)


mock100_setup_py = textwrap.dedent('''\
                        from setuptools import setup
                        setup(name='mock',
                              version='100.1')''')


def test_install_folder_using_dot_slash(script):
    """
    Test installing a folder using pip install ./foldername
    """
    script.scratch_path.joinpath("mock").mkdir()
    pkg_path = script.scratch_path / 'mock'
    pkg_path.joinpath("setup.py").write_text(mock100_setup_py)
    result = script.pip('install', './mock')
    egg_folder = (
        script.site_packages /
        'mock-100.1-py{pyversion}.egg-info'.format(**globals())
    )
    assert egg_folder in result.files_created, str(result)


def test_install_folder_using_slash_in_the_end(script):
    r"""
    Test installing a folder using pip install foldername/ or foldername\
    """
    script.scratch_path.joinpath("mock").mkdir()
    pkg_path = script.scratch_path / 'mock'
    pkg_path.joinpath("setup.py").write_text(mock100_setup_py)
    result = script.pip('install', 'mock' + os.path.sep)
    egg_folder = (
        script.site_packages /
        'mock-100.1-py{pyversion}.egg-info'.format(**globals())
    )
    assert egg_folder in result.files_created, str(result)


def test_install_folder_using_relative_path(script):
    """
    Test installing a folder using pip install folder1/folder2
    """
    script.scratch_path.joinpath("initools").mkdir()
    script.scratch_path.joinpath("initools", "mock").mkdir()
    pkg_path = script.scratch_path / 'initools' / 'mock'
    pkg_path.joinpath("setup.py").write_text(mock100_setup_py)
    result = script.pip('install', Path('initools') / 'mock')
    egg_folder = (
        script.site_packages /
        'mock-100.1-py{pyversion}.egg-info'.format(**globals())
    )
    assert egg_folder in result.files_created, str(result)


@pytest.mark.network
def test_install_package_which_contains_dev_in_name(script):
    """
    Test installing package from PyPI which contains 'dev' in name
    """
    result = script.pip('install', 'django-devserver==0.0.4')
    devserver_folder = script.site_packages / 'devserver'
    egg_info_folder = (
        script.site_packages /
        'django_devserver-0.0.4-py{pyversion}.egg-info'.format(**globals())
    )
    assert devserver_folder in result.files_created, str(result.stdout)
    assert egg_info_folder in result.files_created, str(result)


def test_install_package_with_target(script):
    """
    Test installing a package using pip install --target
    """
    target_dir = script.scratch_path / 'target'
    result = script.pip_install_local('-t', target_dir, "simple==1.0")
    assert Path('scratch') / 'target' / 'simple' in result.files_created, (
        str(result)
    )

    # Test repeated call without --upgrade, no files should have changed
    result = script.pip_install_local(
        '-t', target_dir, "simple==1.0", expect_stderr=True,
    )
    assert not Path('scratch') / 'target' / 'simple' in result.files_updated

    # Test upgrade call, check that new version is installed
    result = script.pip_install_local('--upgrade', '-t',
                                      target_dir, "simple==2.0")
    assert Path('scratch') / 'target' / 'simple' in result.files_updated, (
        str(result)
    )
    egg_folder = (
        Path('scratch') / 'target' /
        'simple-2.0-py{pyversion}.egg-info'.format(**globals()))
    assert egg_folder in result.files_created, (
        str(result)
    )

    # Test install and upgrade of single-module package
    result = script.pip_install_local('-t', target_dir, 'singlemodule==0.0.0')
    singlemodule_py = Path('scratch') / 'target' / 'singlemodule.py'
    assert singlemodule_py in result.files_created, str(result)

    result = script.pip_install_local('-t', target_dir, 'singlemodule==0.0.1',
                                      '--upgrade')
    assert singlemodule_py in result.files_updated, str(result)


def test_install_package_to_usersite_with_target_must_fail(script):
    """
    Test that installing package to usersite with target
    must raise error
    """
    target_dir = script.scratch_path / 'target'
    result = script.pip_install_local(
        '--user', '-t', target_dir, "simple==1.0", expect_error=True
    )
    assert "Can not combine '--user' and '--target'" in result.stderr, (
        str(result)
    )

    result = script.pip_install_local(
        '--user', '--target', target_dir, "simple==1.0", expect_error=True
    )
    assert "Can not combine '--user' and '--target'" in result.stderr, (
        str(result)
    )


def test_install_nonlocal_compatible_wheel(script, data):
    target_dir = script.scratch_path / 'target'

    # Test install with --target
    result = script.pip(
        'install',
        '-t', target_dir,
        '--no-index', '--find-links', data.find_links,
        '--only-binary=:all:',
        '--python', '3',
        '--platform', 'fakeplat',
        '--abi', 'fakeabi',
        'simplewheel',
    )
    assert result.returncode == SUCCESS

    distinfo = Path('scratch') / 'target' / 'simplewheel-2.0-1.dist-info'
    assert distinfo in result.files_created

    # Test install without --target
    result = script.pip(
        'install',
        '--no-index', '--find-links', data.find_links,
        '--only-binary=:all:',
        '--python', '3',
        '--platform', 'fakeplat',
        '--abi', 'fakeabi',
        'simplewheel',
        expect_error=True
    )
    assert result.returncode == ERROR


def test_install_nonlocal_compatible_wheel_path(script, data):
    target_dir = script.scratch_path / 'target'

    # Test a full path requirement
    result = script.pip(
        'install',
        '-t', target_dir,
        '--no-index',
        '--only-binary=:all:',
        Path(data.packages) / 'simplewheel-2.0-py3-fakeabi-fakeplat.whl'
    )
    assert result.returncode == SUCCESS

    distinfo = Path('scratch') / 'target' / 'simplewheel-2.0.dist-info'
    assert distinfo in result.files_created

    # Test a full path requirement (without --target)
    result = script.pip(
        'install',
        '--no-index',
        '--only-binary=:all:',
        Path(data.packages) / 'simplewheel-2.0-py3-fakeabi-fakeplat.whl',
        expect_error=True
    )
    assert result.returncode == ERROR


def test_install_with_target_and_scripts_no_warning(script, with_wheel):
    """
    Test that installing with --target does not trigger the "script not
    in PATH" warning (issue #5201)
    """
    target_dir = script.scratch_path / 'target'
    pkga_path = script.scratch_path / 'pkga'
    pkga_path.mkdir()
    pkga_path.joinpath("setup.py").write_text(textwrap.dedent("""
        from setuptools import setup
        setup(name='pkga',
              version='0.1',
              py_modules=["pkga"],
              entry_points={
                  'console_scripts': ['pkga=pkga:main']
              }
        )
    """))
    pkga_path.joinpath("pkga.py").write_text(textwrap.dedent("""
        def main(): pass
    """))
    result = script.pip('install', '--target', target_dir, pkga_path)
    # This assertion isn't actually needed, if we get the script warning
    # the script.pip() call will fail with "stderr not expected". But we
    # leave the assertion to make the intention of the code clearer.
    assert "--no-warn-script-location" not in result.stderr, str(result)


def test_install_package_with_root(script, data):
    """
    Test installing a package using pip install --root
    """
    root_dir = script.scratch_path / 'root'
    result = script.pip(
        'install', '--root', root_dir, '-f', data.find_links, '--no-index',
        'simple==1.0',
    )
    normal_install_path = (
        script.base_path / script.site_packages /
        'simple-1.0-py{pyversion}.egg-info'.format(**globals())
    )
    # use distutils to change the root exactly how the --root option does it
    from distutils.util import change_root
    root_path = change_root(
        os.path.join(script.scratch, 'root'),
        normal_install_path
    )
    assert root_path in result.files_created, str(result)

    # Should show find-links location in output
    assert "Looking in indexes: " not in result.stdout
    assert "Looking in links: " in result.stdout


def test_install_package_with_prefix(script, data):
    """
    Test installing a package using pip install --prefix
    """
    prefix_path = script.scratch_path / 'prefix'
    result = script.pip(
        'install', '--prefix', prefix_path, '-f', data.find_links,
        '--no-binary', 'simple', '--no-index', 'simple==1.0',
    )

    rel_prefix_path = script.scratch / 'prefix'
    install_path = (
        distutils.sysconfig.get_python_lib(prefix=rel_prefix_path) /
        'simple-1.0-py{}.egg-info'.format(pyversion)
    )
    assert install_path in result.files_created, str(result)


def test_install_editable_with_prefix(script):
    # make a dummy project
    pkga_path = script.scratch_path / 'pkga'
    pkga_path.mkdir()
    pkga_path.joinpath("setup.py").write_text(textwrap.dedent("""
        from setuptools import setup
        setup(name='pkga',
              version='0.1')
    """))

    if hasattr(sys, "pypy_version_info"):
        site_packages = os.path.join(
            'prefix', 'lib', 'python{}'.format(pyversion), 'site-packages')
    else:
        site_packages = distutils.sysconfig.get_python_lib(prefix='prefix')

    # make sure target path is in PYTHONPATH
    pythonpath = script.scratch_path / site_packages
    pythonpath.mkdir(parents=True)
    script.environ["PYTHONPATH"] = pythonpath

    # install pkga package into the absolute prefix directory
    prefix_path = script.scratch_path / 'prefix'
    result = script.pip(
        'install', '--editable', pkga_path, '--prefix', prefix_path)

    # assert pkga is installed at correct location
    install_path = script.scratch / site_packages / 'pkga.egg-link'
    assert install_path in result.files_created, str(result)


def test_install_package_conflict_prefix_and_user(script, data):
    """
    Test installing a package using pip install --prefix --user errors out
    """
    prefix_path = script.scratch_path / 'prefix'
    result = script.pip(
        'install', '-f', data.find_links, '--no-index', '--user',
        '--prefix', prefix_path, 'simple==1.0',
        expect_error=True, quiet=True,
    )
    assert (
        "Can not combine '--user' and '--prefix'" in result.stderr
    )


def test_install_package_that_emits_unicode(script, data):
    """
    Install a package with a setup.py that emits UTF-8 output and then fails.

    Refs https://github.com/pypa/pip/issues/326
    """
    to_install = data.packages.joinpath("BrokenEmitsUTF8")
    result = script.pip(
        'install', to_install, expect_error=True, expect_temp=True, quiet=True,
    )
    assert (
        'FakeError: this package designed to fail on install' in result.stderr
    ), 'stderr: {}'.format(result.stderr)
    assert 'UnicodeDecodeError' not in result.stderr
    assert 'UnicodeDecodeError' not in result.stdout


def test_install_package_with_utf8_setup(script, data):
    """Install a package with a setup.py that declares a utf-8 encoding."""
    to_install = data.packages.joinpath("SetupPyUTF8")
    script.pip('install', to_install)


def test_install_package_with_latin1_setup(script, data):
    """Install a package with a setup.py that declares a latin-1 encoding."""
    to_install = data.packages.joinpath("SetupPyLatin1")
    script.pip('install', to_install)


def test_url_req_case_mismatch_no_index(script, data):
    """
    tar ball url requirements (with no egg fragment), that happen to have upper
    case project names, should be considered equal to later requirements that
    reference the project name using lower case.

    tests/data/packages contains Upper-1.0.tar.gz and Upper-2.0.tar.gz
    'requiresupper' has install_requires = ['upper']
    """
    Upper = '/'.join((data.find_links, 'Upper-1.0.tar.gz'))
    result = script.pip(
        'install', '--no-index', '-f', data.find_links, Upper, 'requiresupper'
    )

    # only Upper-1.0.tar.gz should get installed.
    egg_folder = script.site_packages / \
        'Upper-1.0-py{pyversion}.egg-info'.format(**globals())
    assert egg_folder in result.files_created, str(result)
    egg_folder = script.site_packages / \
        'Upper-2.0-py{pyversion}.egg-info'.format(**globals())
    assert egg_folder not in result.files_created, str(result)


def test_url_req_case_mismatch_file_index(script, data):
    """
    tar ball url requirements (with no egg fragment), that happen to have upper
    case project names, should be considered equal to later requirements that
    reference the project name using lower case.

    tests/data/packages3 contains Dinner-1.0.tar.gz and Dinner-2.0.tar.gz
    'requiredinner' has install_requires = ['dinner']

    This test is similar to test_url_req_case_mismatch_no_index; that test
    tests behaviour when using "--no-index -f", while this one does the same
    test when using "--index-url". Unfortunately this requires a different
    set of packages as it requires a prepared index.html file and
    subdirectory-per-package structure.
    """
    Dinner = '/'.join((data.find_links3, 'dinner', 'Dinner-1.0.tar.gz'))
    result = script.pip(
        'install', '--index-url', data.find_links3, Dinner, 'requiredinner'
    )

    # only Upper-1.0.tar.gz should get installed.
    egg_folder = script.site_packages / \
        'Dinner-1.0-py{pyversion}.egg-info'.format(**globals())
    assert egg_folder in result.files_created, str(result)
    egg_folder = script.site_packages / \
        'Dinner-2.0-py{pyversion}.egg-info'.format(**globals())
    assert egg_folder not in result.files_created, str(result)


def test_url_incorrect_case_no_index(script, data):
    """
    Same as test_url_req_case_mismatch_no_index, except testing for the case
    where the incorrect case is given in the name of the package to install
    rather than in a requirements file.
    """
    result = script.pip(
        'install', '--no-index', '-f', data.find_links, "upper",
    )

    # only Upper-2.0.tar.gz should get installed.
    egg_folder = script.site_packages / \
        'Upper-1.0-py{pyversion}.egg-info'.format(**globals())
    assert egg_folder not in result.files_created, str(result)
    egg_folder = script.site_packages / \
        'Upper-2.0-py{pyversion}.egg-info'.format(**globals())
    assert egg_folder in result.files_created, str(result)


def test_url_incorrect_case_file_index(script, data):
    """
    Same as test_url_req_case_mismatch_file_index, except testing for the case
    where the incorrect case is given in the name of the package to install
    rather than in a requirements file.
    """
    result = script.pip(
        'install', '--index-url', data.find_links3, "dinner",
        expect_stderr=True,
    )

    # only Upper-2.0.tar.gz should get installed.
    egg_folder = script.site_packages / \
        'Dinner-1.0-py{pyversion}.egg-info'.format(**globals())
    assert egg_folder not in result.files_created, str(result)
    egg_folder = script.site_packages / \
        'Dinner-2.0-py{pyversion}.egg-info'.format(**globals())
    assert egg_folder in result.files_created, str(result)

    # Should show index-url location in output
    assert "Looking in indexes: " in result.stdout
    assert "Looking in links: " not in result.stdout


@pytest.mark.network
def test_compiles_pyc(script):
    """
    Test installing with --compile on
    """
    del script.environ["PYTHONDONTWRITEBYTECODE"]
    script.pip("install", "--compile", "--no-binary=:all:", "INITools==0.2")

    # There are many locations for the __init__.pyc file so attempt to find
    #   any of them
    exists = [
        os.path.exists(script.site_packages_path / "initools/__init__.pyc"),
    ]

    exists += glob.glob(
        script.site_packages_path / "initools/__pycache__/__init__*.pyc"
    )

    assert any(exists)


@pytest.mark.network
def test_no_compiles_pyc(script):
    """
    Test installing from wheel with --compile on
    """
    del script.environ["PYTHONDONTWRITEBYTECODE"]
    script.pip("install", "--no-compile", "--no-binary=:all:", "INITools==0.2")

    # There are many locations for the __init__.pyc file so attempt to find
    #   any of them
    exists = [
        os.path.exists(script.site_packages_path / "initools/__init__.pyc"),
    ]

    exists += glob.glob(
        script.site_packages_path / "initools/__pycache__/__init__*.pyc"
    )

    assert not any(exists)


def test_install_upgrade_editable_depending_on_other_editable(script):
    script.scratch_path.joinpath("pkga").mkdir()
    pkga_path = script.scratch_path / 'pkga'
    pkga_path.joinpath("setup.py").write_text(textwrap.dedent("""
        from setuptools import setup
        setup(name='pkga',
              version='0.1')
    """))
    script.pip('install', '--editable', pkga_path)
    result = script.pip('list', '--format=freeze')
    assert "pkga==0.1" in result.stdout

    script.scratch_path.joinpath("pkgb").mkdir()
    pkgb_path = script.scratch_path / 'pkgb'
    pkgb_path.joinpath("setup.py").write_text(textwrap.dedent("""
        from setuptools import setup
        setup(name='pkgb',
              version='0.1',
              install_requires=['pkga'])
    """))
    script.pip('install', '--upgrade', '--editable', pkgb_path, '--no-index')
    result = script.pip('list', '--format=freeze')
    assert "pkgb==0.1" in result.stdout


def test_install_subprocess_output_handling(script, data):
    args = ['install', data.src.joinpath('chattymodule')]

    # Regular install should not show output from the chatty setup.py
    result = script.pip(*args)
    assert 0 == result.stdout.count("HELLO FROM CHATTYMODULE")
    script.pip("uninstall", "-y", "chattymodule")

    # With --verbose we should show the output.
    # Only count examples with sys.argv[1] == egg_info, because we call
    # setup.py multiple times, which should not count as duplicate output.
    result = script.pip(*(args + ["--verbose"]), expect_stderr=True)
    assert 1 == result.stderr.count("HELLO FROM CHATTYMODULE egg_info")
    script.pip("uninstall", "-y", "chattymodule")

    # If the install fails, then we *should* show the output... but only once,
    # even if --verbose is given.
    result = script.pip(*(args + ["--global-option=--fail"]),
                        expect_error=True)
    assert 1 == result.stderr.count("I DIE, I DIE")

    result = script.pip(*(args + ["--global-option=--fail", "--verbose"]),
                        expect_error=True)
    assert 1 == result.stderr.count("I DIE, I DIE")


def test_install_log(script, data, tmpdir):
    # test that verbose logs go to "--log" file
    f = tmpdir.joinpath("log.txt")
    args = ['--log={f}'.format(**locals()),
            'install', data.src.joinpath('chattymodule')]
    result = script.pip(*args)
    assert 0 == result.stdout.count("HELLO FROM CHATTYMODULE")
    with open(f, 'r') as fp:
        # one from egg_info, one from install
        assert 2 == fp.read().count("HELLO FROM CHATTYMODULE")


def test_install_topological_sort(script, data):
    args = ['install', 'TopoRequires4', '--no-index', '-f', data.packages]
    res = str(script.pip(*args))
    order1 = 'TopoRequires, TopoRequires2, TopoRequires3, TopoRequires4'
    order2 = 'TopoRequires, TopoRequires3, TopoRequires2, TopoRequires4'
    assert order1 in res or order2 in res, res


def test_install_wheel_broken(script, with_wheel):
    res = script.pip_install_local('wheelbroken', expect_stderr=True)
    assert "Successfully installed wheelbroken-0.1" in str(res), str(res)


def test_cleanup_after_failed_wheel(script, with_wheel):
    res = script.pip_install_local('wheelbrokenafter', expect_stderr=True)
    # One of the effects of not cleaning up is broken scripts:
    script_py = script.bin_path / "script.py"
    assert script_py.exists(), script_py
    shebang = open(script_py, 'r').readline().strip()
    assert shebang != '#!python', shebang
    # OK, assert that we *said* we were cleaning up:
    # /!\ if in need to change this, also change test_pep517_no_legacy_cleanup
    assert "Running setup.py clean for wheelbrokenafter" in str(res), str(res)


def test_install_builds_wheels(script, data, with_wheel):
    # We need to use a subprocess to get the right value on Windows.
    res = script.run('python', '-c', (
        'from pip._internal.utils import appdirs; '
        'print(appdirs.user_cache_dir("pip"))'
    ))
    wheels_cache = os.path.join(res.stdout.rstrip('\n'), 'wheels')
    # NB This incidentally tests a local tree + tarball inputs
    # see test_install_editable_from_git_autobuild_wheel for editable
    # vcs coverage.
    to_install = data.packages.joinpath('requires_wheelbroken_upper')
    res = script.pip(
        'install', '--no-index', '-f', data.find_links,
        to_install, expect_stderr=True)
    expected = ("Successfully installed requires-wheelbroken-upper-0"
                " upper-2.0 wheelbroken-0.1")
    # Must have installed it all
    assert expected in str(res), str(res)
    wheels = []
    for top, dirs, files in os.walk(wheels_cache):
        wheels.extend(files)
    # and built wheels for upper and wheelbroken
    assert "Building wheel for upper" in str(res), str(res)
    assert "Building wheel for wheelb" in str(res), str(res)
    # Wheels are built for local directories, but not cached.
    assert "Building wheel for requir" in str(res), str(res)
    # wheelbroken has to run install
    # into the cache
    assert wheels != [], str(res)
    # and installed from the wheel
    assert "Running setup.py install for upper" not in str(res), str(res)
    # Wheels are built for local directories, but not cached.
    assert "Running setup.py install for requir" not in str(res), str(res)
    # wheelbroken has to run install
    assert "Running setup.py install for wheelb" in str(res), str(res)
    # We want to make sure pure python wheels do not have an implementation tag
    assert wheels == [
        "Upper-2.0-py{}-none-any.whl".format(sys.version_info[0]),
    ]


def test_install_no_binary_disables_building_wheels(script, data, with_wheel):
    to_install = data.packages.joinpath('requires_wheelbroken_upper')
    res = script.pip(
        'install', '--no-index', '--no-binary=upper', '-f', data.find_links,
        to_install, expect_stderr=True)
    expected = ("Successfully installed requires-wheelbroken-upper-0"
                " upper-2.0 wheelbroken-0.1")
    # Must have installed it all
    assert expected in str(res), str(res)
    # and built wheels for wheelbroken only
    assert "Building wheel for wheelb" in str(res), str(res)
    # Wheels are built for local directories, but not cached across runs
    assert "Building wheel for requir" in str(res), str(res)
    # Don't build wheel for upper which was blacklisted
    assert "Building wheel for upper" not in str(res), str(res)
    # Wheels are built for local directories, but not cached across runs
    assert "Running setup.py install for requir" not in str(res), str(res)
    # And these two fell back to sdist based installed.
    assert "Running setup.py install for wheelb" in str(res), str(res)
    assert "Running setup.py install for upper" in str(res), str(res)


@pytest.mark.network
@windows_workaround_7667
def test_install_no_binary_builds_pep_517_wheel(script, data, with_wheel):
    to_install = data.packages.joinpath('pep517_setup_and_pyproject')
    res = script.pip(
        'install', '--no-binary=:all:', '-f', data.find_links, to_install
    )
    expected = ("Successfully installed pep517-setup-and-pyproject")
    # Must have installed the package
    assert expected in str(res), str(res)

    assert "Building wheel for pep517-setup" in str(res), str(res)
    assert "Running setup.py install for pep517-set" not in str(res), str(res)


@pytest.mark.network
@windows_workaround_7667
def test_install_no_binary_uses_local_backend(
        script, data, with_wheel, tmpdir):
    to_install = data.packages.joinpath('pep517_wrapper_buildsys')
    script.environ['PIP_TEST_MARKER_FILE'] = marker = str(tmpdir / 'marker')
    res = script.pip(
        'install', '--no-binary=:all:', '-f', data.find_links, to_install
    )
    expected = "Successfully installed pep517-wrapper-buildsys"
    # Must have installed the package
    assert expected in str(res), str(res)

    assert os.path.isfile(marker), "Local PEP 517 backend not used"


def test_install_no_binary_disables_cached_wheels(script, data, with_wheel):
    # Seed the cache
    script.pip(
        'install', '--no-index', '-f', data.find_links,
        'upper')
    script.pip('uninstall', 'upper', '-y')
    res = script.pip(
        'install', '--no-index', '--no-binary=:all:', '-f', data.find_links,
        'upper', expect_stderr=True)
    assert "Successfully installed upper-2.0" in str(res), str(res)
    # No wheel building for upper, which was blacklisted
    assert "Building wheel for upper" not in str(res), str(res)
    # Must have used source, not a cached wheel to install upper.
    assert "Running setup.py install for upper" in str(res), str(res)


def test_install_editable_with_wrong_egg_name(script):
    script.scratch_path.joinpath("pkga").mkdir()
    pkga_path = script.scratch_path / 'pkga'
    pkga_path.joinpath("setup.py").write_text(textwrap.dedent("""
        from setuptools import setup
        setup(name='pkga',
              version='0.1')
    """))
    result = script.pip(
        'install', '--editable',
        'file://{pkga_path}#egg=pkgb'.format(**locals()),
    )
    assert ("Generating metadata for package pkgb produced metadata "
            "for project name pkga. Fix your #egg=pkgb "
            "fragments.") in result.stderr
    assert "Successfully installed pkga" in str(result), str(result)


def test_install_tar_xz(script, data):
    try:
        import lzma  # noqa
    except ImportError:
        pytest.skip("No lzma support")
    res = script.pip('install', data.packages / 'singlemodule-0.0.1.tar.xz')
    assert "Successfully installed singlemodule-0.0.1" in res.stdout, res


def test_install_tar_lzma(script, data):
    try:
        import lzma  # noqa
    except ImportError:
        pytest.skip("No lzma support")
    res = script.pip('install', data.packages / 'singlemodule-0.0.1.tar.lzma')
    assert "Successfully installed singlemodule-0.0.1" in res.stdout, res


def test_double_install(script):
    """
    Test double install passing with two same version requirements
    """
    result = script.pip('install', 'pip', 'pip')
    msg = "Double requirement given: pip (already in pip, name='pip')"
    assert msg not in result.stderr


def test_double_install_fail(script):
    """
    Test double install failing with two different version requirements
    """
    result = script.pip('install', 'pip==*', 'pip==7.1.2', expect_error=True)
    msg = ("Double requirement given: pip==7.1.2 (already in pip==*, "
           "name='pip')")
    assert msg in result.stderr


def _get_expected_error_text():
    return (
        "Package 'pkga' requires a different Python: {} not in '<1.0'"
    ).format('.'.join(map(str, sys.version_info[:3])))


def test_install_incompatible_python_requires(script):
    script.scratch_path.joinpath("pkga").mkdir()
    pkga_path = script.scratch_path / 'pkga'
    pkga_path.joinpath("setup.py").write_text(textwrap.dedent("""
        from setuptools import setup
        setup(name='pkga',
              python_requires='<1.0',
              version='0.1')
    """))
    result = script.pip('install', pkga_path, expect_error=True)
    assert _get_expected_error_text() in result.stderr, str(result)


def test_install_incompatible_python_requires_editable(script):
    script.scratch_path.joinpath("pkga").mkdir()
    pkga_path = script.scratch_path / 'pkga'
    pkga_path.joinpath("setup.py").write_text(textwrap.dedent("""
        from setuptools import setup
        setup(name='pkga',
              python_requires='<1.0',
              version='0.1')
    """))
    result = script.pip(
        'install',
        '--editable={pkga_path}'.format(**locals()),
        expect_error=True)
    assert _get_expected_error_text() in result.stderr, str(result)


def test_install_incompatible_python_requires_wheel(script, with_wheel):
    script.scratch_path.joinpath("pkga").mkdir()
    pkga_path = script.scratch_path / 'pkga'
    pkga_path.joinpath("setup.py").write_text(textwrap.dedent("""
        from setuptools import setup
        setup(name='pkga',
              python_requires='<1.0',
              version='0.1')
    """))
    script.run(
        'python', 'setup.py', 'bdist_wheel', '--universal', cwd=pkga_path)
    result = script.pip('install', './pkga/dist/pkga-0.1-py2.py3-none-any.whl',
                        expect_error=True)
    assert _get_expected_error_text() in result.stderr, str(result)


def test_install_compatible_python_requires(script):
    script.scratch_path.joinpath("pkga").mkdir()
    pkga_path = script.scratch_path / 'pkga'
    pkga_path.joinpath("setup.py").write_text(textwrap.dedent("""
        from setuptools import setup
        setup(name='pkga',
              python_requires='>1.0',
              version='0.1')
    """))
    res = script.pip('install', pkga_path)
    assert "Successfully installed pkga-0.1" in res.stdout, res


@pytest.mark.network
def test_install_pep508_with_url(script):
    res = script.pip(
        'install', '--no-index',
        'packaging@https://files.pythonhosted.org/packages/2f/2b/'
        'c681de3e1dbcd469537aefb15186b800209aa1f299d933d23b48d85c9d56/'
        'packaging-15.3-py2.py3-none-any.whl#sha256='
        'ce1a869fe039fbf7e217df36c4653d1dbe657778b2d41709593a0003584405f4'
    )
    assert "Successfully installed packaging-15.3" in str(res), str(res)


@pytest.mark.network
def test_install_pep508_with_url_in_install_requires(script):
    pkga_path = create_test_package_with_setup(
        script, name='pkga', version='1.0',
        install_requires=[
            'packaging@https://files.pythonhosted.org/packages/2f/2b/'
            'c681de3e1dbcd469537aefb15186b800209aa1f299d933d23b48d85c9d56/'
            'packaging-15.3-py2.py3-none-any.whl#sha256='
            'ce1a869fe039fbf7e217df36c4653d1dbe657778b2d41709593a0003584405f4'
        ],
    )
    res = script.pip('install', pkga_path)
    assert "Successfully installed packaging-15.3" in str(res), str(res)


@pytest.mark.network
@pytest.mark.parametrize('index', (PyPI.simple_url, TestPyPI.simple_url))
def test_install_from_test_pypi_with_ext_url_dep_is_blocked(script, index):
    res = script.pip(
        'install',
        '--index-url',
        index,
        'pep-508-url-deps',
        expect_error=True,
    )
    error_message = (
        "Packages installed from PyPI cannot depend on packages "
        "which are not also hosted on PyPI."
    )
    error_cause = (
        "pep-508-url-deps depends on sampleproject@ "
        "https://github.com/pypa/sampleproject/archive/master.zip"
    )
    assert res.returncode == 1
    assert error_message in res.stderr, str(res)
    assert error_cause in res.stderr, str(res)


def test_installing_scripts_outside_path_prints_warning(script):
    result = script.pip_install_local(
        "--prefix", script.scratch_path, "script_wheel1"
    )
    assert "Successfully installed script-wheel1" in result.stdout, str(result)
    assert "--no-warn-script-location" in result.stderr


def test_installing_scripts_outside_path_can_suppress_warning(script):
    result = script.pip_install_local(
        "--prefix", script.scratch_path, "--no-warn-script-location",
        "script_wheel1"
    )
    assert "Successfully installed script-wheel1" in result.stdout, str(result)
    assert "--no-warn-script-location" not in result.stderr


def test_installing_scripts_on_path_does_not_print_warning(script):
    result = script.pip_install_local("script_wheel1")
    assert "Successfully installed script-wheel1" in result.stdout, str(result)
    assert "--no-warn-script-location" not in result.stderr


def test_installed_files_recorded_in_deterministic_order(script, data):
    """
    Ensure that we record the files installed by a package in a deterministic
    order, to make installs reproducible.
    """
    to_install = data.packages.joinpath("FSPkg")
    result = script.pip('install', to_install)
    fspkg_folder = script.site_packages / 'fspkg'
    egg_info = 'FSPkg-0.1.dev0-py{pyversion}.egg-info'.format(**globals())
    installed_files_path = (
        script.site_packages / egg_info / 'installed-files.txt'
    )
    assert fspkg_folder in result.files_created, str(result.stdout)
    assert installed_files_path in result.files_created, str(result)

    installed_files_path = result.files_created[installed_files_path].full
    installed_files_lines = [
        p for p in Path(installed_files_path).read_text().split('\n') if p
    ]
    assert installed_files_lines == sorted(installed_files_lines)


def test_install_conflict_results_in_warning(script, data):
    pkgA_path = create_test_package_with_setup(
        script,
        name='pkgA', version='1.0', install_requires=['pkgb == 1.0'],
    )
    pkgB_path = create_test_package_with_setup(
        script,
        name='pkgB', version='2.0',
    )

    # Install pkgA without its dependency
    result1 = script.pip('install', '--no-index', pkgA_path, '--no-deps')
    assert "Successfully installed pkgA-1.0" in result1.stdout, str(result1)

    # Then install an incorrect version of the dependency
    result2 = script.pip(
        'install', '--no-index', pkgB_path, allow_stderr_error=True,
    )
    assert "pkga 1.0 has requirement pkgb==1.0" in result2.stderr, str(result2)
    assert "Successfully installed pkgB-2.0" in result2.stdout, str(result2)


def test_install_conflict_warning_can_be_suppressed(script, data):
    pkgA_path = create_test_package_with_setup(
        script,
        name='pkgA', version='1.0', install_requires=['pkgb == 1.0'],
    )
    pkgB_path = create_test_package_with_setup(
        script,
        name='pkgB', version='2.0',
    )

    # Install pkgA without its dependency
    result1 = script.pip('install', '--no-index', pkgA_path, '--no-deps')
    assert "Successfully installed pkgA-1.0" in result1.stdout, str(result1)

    # Then install an incorrect version of the dependency; suppressing warning
    result2 = script.pip(
        'install', '--no-index', pkgB_path, '--no-warn-conflicts'
    )
    assert "Successfully installed pkgB-2.0" in result2.stdout, str(result2)


def test_target_install_ignores_distutils_config_install_prefix(script):
    prefix = script.scratch_path / 'prefix'
    distutils_config = Path(os.path.expanduser('~'),
                            'pydistutils.cfg' if sys.platform == 'win32'
                            else '.pydistutils.cfg')
    distutils_config.write_text(textwrap.dedent(
        '''
        [install]
        prefix={prefix}
        '''.format(**locals())))
    target = script.scratch_path / 'target'
    result = script.pip_install_local('simplewheel', '-t', target)

    assert "Successfully installed simplewheel" in result.stdout

    relative_target = os.path.relpath(target, script.base_path)
    relative_script_base = os.path.relpath(prefix, script.base_path)
    assert relative_target in result.files_created
    assert relative_script_base not in result.files_created


@pytest.mark.incompatible_with_test_venv
def test_user_config_accepted(script):
    # user set in the config file is parsed as 0/1 instead of True/False.
    # Check that this doesn't cause a problem.
    config_file = script.scratch_path / 'pip.conf'
    script.environ['PIP_CONFIG_FILE'] = str(config_file)
    config_file.write_text("[install]\nuser = true")
    result = script.pip_install_local('simplewheel')

    assert "Successfully installed simplewheel" in result.stdout

    relative_user = os.path.relpath(script.user_site_path, script.base_path)
    assert join(relative_user, 'simplewheel') in result.files_created


@pytest.mark.parametrize(
    'install_args, expected_message', [
        ([], 'Requirement already satisfied: pip in'),
        (['--upgrade'], 'Requirement already up-to-date: pip in'),
    ]
)
@pytest.mark.parametrize("use_module", [True, False])
def test_install_pip_does_not_modify_pip_when_satisfied(
        script, install_args, expected_message, use_module):
    """
    Test it doesn't upgrade the pip if it already satisfies the requirement.
    """
    result = script.pip_install_local(
        'pip', *install_args, use_module=use_module
    )
    assert expected_message in result.stdout, str(result)


def test_ignore_yanked_file(script, data):
    """
    Test ignore a "yanked" file.
    """
    result = script.pip(
        'install', 'simple',
        '--index-url', data.index_url('yanked'),
    )
    # Make sure a "yanked" release is ignored
    assert 'Successfully installed simple-2.0\n' in result.stdout, str(result)


def test_invalid_index_url_argument(script, shared_data):
    """
    Test the behaviour of an invalid --index-url argument
    """

    result = script.pip('install', '--index-url', '--user',
                        shared_data.find_links3, "Dinner",
                        expect_error=True)

    assert 'WARNING: The index url "--user" seems invalid, ' \
           'please provide a scheme.' in result.stderr, str(result)


def test_valid_index_url_argument(script, shared_data):
    """
    Test the behaviour of an valid --index-url argument
    """

    result = script.pip('install', '--index-url',
                        shared_data.find_links3,
                        "Dinner")

    assert 'Successfully installed Dinner' in result.stdout, str(result)


def test_install_yanked_file_and_print_warning(script, data):
    """
    Test install a "yanked" file and print a warning.

    Yanked files are always ignored, unless they are the only file that
    matches a version specifier that "pins" to an exact version (PEP 592).
    """
    result = script.pip(
        'install', 'simple==3.0',
        '--index-url', data.index_url('yanked'),
        expect_stderr=True,
    )
    expected_warning = 'Reason for being yanked: test reason message'
    assert expected_warning in result.stderr, str(result)
    # Make sure a "yanked" release is installed
    assert 'Successfully installed simple-3.0\n' in result.stdout, str(result)


@pytest.mark.parametrize("install_args", [
    (),
    ("--trusted-host", "localhost"),
])
def test_install_sends_client_cert(install_args, script, cert_factory, data):
    cert_path = cert_factory()
    ctx = ssl.SSLContext(ssl.PROTOCOL_SSLv23)
    ctx.load_cert_chain(cert_path, cert_path)
    ctx.load_verify_locations(cafile=cert_path)
    ctx.verify_mode = ssl.CERT_REQUIRED

    server = make_mock_server(ssl_context=ctx)
    server.mock.side_effect = [
        package_page({
            "simple-3.0.tar.gz": "/files/simple-3.0.tar.gz",
        }),
        file_response(str(data.packages / "simple-3.0.tar.gz")),
    ]

    url = "https://{}:{}/simple".format(server.host, server.port)

    args = ["install", "-vvv", "--cert", cert_path, "--client-cert", cert_path]
    args.extend(["--index-url", url])
    args.extend(install_args)
    args.append("simple")

    with server_running(server):
        script.pip(*args)

    assert server.mock.call_count == 2
    for call_args in server.mock.call_args_list:
        environ, _ = call_args.args
        assert "SSL_CLIENT_CERT" in environ
        assert environ["SSL_CLIENT_CERT"]


def test_install_skip_work_dir_pkg(script, data):
    """
    Test that install of a package in working directory
    should pass on the second attempt after an install
    and an uninstall
    """

    # Create a test package, install it and then uninstall it
    pkg_path = create_test_package_with_setup(
        script, name='simple', version='1.0')
    script.pip('install', '-e', '.',
               expect_stderr=True, cwd=pkg_path)

    script.pip('uninstall', 'simple', '-y')

    # Running the install command again from the working directory
    # will install the package as it was uninstalled earlier
    result = script.pip('install', '--find-links',
                        data.find_links, 'simple',
                        expect_stderr=True, cwd=pkg_path)

    assert 'Requirement already satisfied: simple' not in result.stdout
    assert 'Successfully installed simple' in result.stdout


def test_install_include_work_dir_pkg(script, data):
    """
    Test that install of a package in working directory
    should fail on the second attempt after an install
    if working directory is added in PYTHONPATH
    """

    # Create a test package, install it and then uninstall it
    pkg_path = create_test_package_with_setup(
        script, name='simple', version='1.0')
    script.pip('install', '-e', '.',
               expect_stderr=True, cwd=pkg_path)
    script.pip('uninstall', 'simple', '-y')

    script.environ.update({'PYTHONPATH': pkg_path})

    # Running the install command again from the working directory
    # will be a no-op, as the package is found to be installed,
    # when the package directory is in PYTHONPATH
    result = script.pip('install', '--find-links',
                        data.find_links, 'simple',
                        expect_stderr=True, cwd=pkg_path)
    assert 'Requirement already satisfied: simple' in result.stdout<|MERGE_RESOLUTION|>--- conflicted
+++ resolved
@@ -186,19 +186,11 @@
     ) in result.stderr, str(result)
 
 
-<<<<<<< HEAD
-@pytest.mark.network
-def test_pip_second_command_line_interface_works(
-        script, pip_src, data, common_wheels, deprecated_python):
-=======
 def test_without_ntlm(script, data):
-    result = script.run(
-        "python", "-c",
-        "import pip; pip.main(["
-        "'install', "
-        "'INITools==0.2', "
-        "'-f', '%s', "
-        "'--auth-ntlm'])" % data.packages,
+    result = script.pip(
+        'install', '--auth-ntlm',
+        '-f', data.packages, 
+        'INITools==0.2',
         expect_error=True,
     )
     assert (
@@ -208,8 +200,9 @@
     )
 
 
-def test_pip_second_command_line_interface_works(script, data):
->>>>>>> 40c449b7
+@pytest.mark.network
+def test_pip_second_command_line_interface_works(
+        script, pip_src, data, common_wheels, deprecated_python):
     """
     Check if ``pip<PYVERSION>`` commands behaves equally
     """
