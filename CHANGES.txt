--- conflicted
+++ resolved
@@ -28,16 +28,14 @@
 * Implement a top-level ``pip download`` command and deprecate
   ``pip install --download``.
 
-<<<<<<< HEAD
 * Fixed :issue:`3141`, when uninstalling, look for the case of paths containing
   symlinked directories (:pull:`3154`)
-=======
+
 * When installing, if building a wheel fails, clear up the build directory
   before falling back to a source install. :issue:`3047`.
 
 * Fix user directory expansion when ``HOME=/``. Workaround for Python bug
   http://bugs.python.org/issue14768, reported in :issue:`2996`.
->>>>>>> 0044f417
 
 
 **7.1.2 (2015-08-22)**
