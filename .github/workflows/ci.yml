name: CI

on:
  push:
    branches: [main]
    tags:
      # Tags for all potential release numbers till 2030.
      - "2[0-9].[0-3]" # 20.0 -> 29.3
      - "2[0-9].[0-3].[0-9]+" # 20.0.0 -> 29.3.[0-9]+
  pull_request:
  schedule:
    - cron: 0 0 * * MON # Run every Monday at 00:00 UTC

env:
  # The "FORCE_COLOR" variable, when set to 1,
  # tells Nox to colorize itself.
  FORCE_COLOR: "1"

concurrency:
  group: ${{ github.workflow }}-${{ github.event.pull_request.number || github.sha }}
  cancel-in-progress: true

jobs:
  docs:
    name: docs
    runs-on: ubuntu-latest

    steps:
      - uses: actions/checkout@v2
      - uses: actions/setup-python@v2
      - run: pip install nox
      - run: nox -s docs

  determine-changes:
    runs-on: ubuntu-latest
    outputs:
      tests: ${{ steps.filter.outputs.tests }}
      vendoring: ${{ steps.filter.outputs.vendoring }}
    steps:
      # For pull requests it's not necessary to checkout the code
      - uses: dorny/paths-filter@v2
        id: filter
        with:
          filters: |
            vendoring:
              # Anything that's touching "vendored code"
              - "src/pip/_vendor/**"
              - "pyproject.toml"
            tests:
              # Anything that's touching code-related stuff
              - ".github/workflows/ci.yml"
              - "src/**"
              - "tests/**"
        if: github.event_name == 'pull_request'

  pre-commit:
    name: pre-commit
    runs-on: ubuntu-latest

    steps:
      - uses: actions/checkout@v2
      - uses: actions/setup-python@v2
      - uses: pre-commit/action@v2.0.0
        with:
          extra_args: --all-files --hook-stage=manual

  packaging:
    name: packaging
    runs-on: ubuntu-latest

    steps:
      - uses: actions/checkout@v2
      - uses: actions/setup-python@v2
      - name: Set up git credentials
        run: |
          git config --global user.email "pypa-dev@googlegroups.com"
          git config --global user.name "pip"

      - run: pip install nox
      - run: nox -s prepare-release -- 99.9
      - run: nox -s build-release -- 99.9

  vendoring:
    name: vendoring
    runs-on: ubuntu-latest

    needs: [determine-changes]
    if: >-
      needs.determine-changes.outputs.vendoring == 'true' ||
      github.event_name != 'pull_request'

    steps:
      - uses: actions/checkout@v2
      - uses: actions/setup-python@v2

      - run: pip install nox
      - run: nox -s vendoring
      - run: git diff --exit-code

  tests:
    name: tests / ${{ matrix.python }} / ${{ matrix.os }} / ${{ matrix.group }}
    runs-on: ${{ matrix.os }}-latest

    needs: [pre-commit, packaging, determine-changes]
    if: >-
      needs.determine-changes.outputs.tests == 'true' ||
      github.event_name != 'pull_request'

    strategy:
      fail-fast: true
      matrix:
        os: [Ubuntu, MacOS, Windows]
        python:
          - "3.7"
          - "3.8"
          - "3.9"
          - "3.10"
        group:
          - "All"
        exclude:
          # Since Windows tests are expensively slow exclude some:
          - os: "Windows"
            group: "All"
        include:
          - os: "Windows"
            group: "Unit & Integration 1"
            python: "3.7"
          - os: "Windows"
            group: "Integration 2"
            python: "3.7"
          - os: "Windows"
            group: "Unit & Integration 1"
            python: "3.10"
          - os: "Windows"
            group: "Integration 2"
            python: "3.10"

    steps:
      - uses: actions/checkout@v2
      - uses: actions/setup-python@v2
        with:
          python-version: ${{ matrix.python }}

      - name: Ubuntu - Install dependencies
        if: matrix.os == 'Ubuntu'
        run: sudo apt-get install bzr

      - name: MacOS - Install dependencies
        if: matrix.os == 'MacOS'
        run: brew install bzr

<<<<<<< HEAD
      - run: pip install nox 'virtualenv<20' 'setuptools != 60.6.0'

      # Main check
      - name: Run unit tests
        run: >-
          nox -s test-${{ matrix.python }} --
          -m unit
          --verbose --numprocesses auto --showlocals
      - name: Run integration tests
        run: >-
          nox -s test-${{ matrix.python }} --
          -m integration
          --verbose --numprocesses auto --showlocals
          --durations=5

  tests-windows:
    name: tests / ${{ matrix.python }} / ${{ matrix.os }} / ${{ matrix.group }}
    runs-on: ${{ matrix.os }}-latest

    needs: [pre-commit, packaging, determine-changes]
    if: >-
      needs.determine-changes.outputs.tests == 'true' ||
      github.event_name != 'pull_request'

    strategy:
      fail-fast: true
      matrix:
        os: [Windows]
        python:
          - 3.7
          # Commented out, since Windows tests are expensively slow.
          # - 3.8
          # - 3.9
          - "3.10"
        group: [1, 2]

    steps:
      - uses: actions/checkout@v2
      - uses: actions/setup-python@v2
        with:
          python-version: ${{ matrix.python }}

=======
>>>>>>> 9097f83e
      # We use a RAMDisk on Windows, since filesystem IO is a big slowdown
      # for our tests.
      - name: Windows - Create a RAMDisk
        if: matrix.os == 'Windows'
        run: ./tools/ci/New-RAMDisk.ps1 -Drive R -Size 1GB

      - name: Windows - Setup RAMDisk permissions and environment
        if: matrix.os == 'Windows'
        run: |
          mkdir R:\Temp
          $acl = Get-Acl "R:\Temp"
          $rule = New-Object System.Security.AccessControl.FileSystemAccessRule(
              "Everyone", "FullControl", "ContainerInherit,ObjectInherit", "None", "Allow"
          )
          $acl.AddAccessRule($rule)
          Set-Acl "R:\Temp" $acl
          echo "TEMP=R:\Temp" >> $env:GITHUB_ENV

      - run: pip install nox 'virtualenv<20'

      # Main check
      - name: Run unit tests
        if: matrix.group == 'Unit & Integration 1' || matrix.group == 'All'
        run: >-
          nox -s test-${{ matrix.python }} --
          -m unit
          --verbose --numprocesses auto --showlocals

      - name: Run integration tests (group 1)
        if: matrix.group == 'Unit & Integration 1' || matrix.group == 'All'
        run: >-
          nox -s test-${{ matrix.python }} --
          -m integration -k "not test_install"
          --verbose --numprocesses auto --showlocals

      - name: Run integration tests (group 2)
        if: matrix.group == 'Integration 2' || matrix.group == 'All'
        run: >-
          nox -s test-${{ matrix.python }} --
          -m integration -k "test_install"
          --verbose --numprocesses auto --showlocals<|MERGE_RESOLUTION|>--- conflicted
+++ resolved
@@ -149,7 +149,6 @@
         if: matrix.os == 'MacOS'
         run: brew install bzr
 
-<<<<<<< HEAD
       - run: pip install nox 'virtualenv<20' 'setuptools != 60.6.0'
 
       # Main check
@@ -163,75 +162,4 @@
           nox -s test-${{ matrix.python }} --
           -m integration
           --verbose --numprocesses auto --showlocals
-          --durations=5
-
-  tests-windows:
-    name: tests / ${{ matrix.python }} / ${{ matrix.os }} / ${{ matrix.group }}
-    runs-on: ${{ matrix.os }}-latest
-
-    needs: [pre-commit, packaging, determine-changes]
-    if: >-
-      needs.determine-changes.outputs.tests == 'true' ||
-      github.event_name != 'pull_request'
-
-    strategy:
-      fail-fast: true
-      matrix:
-        os: [Windows]
-        python:
-          - 3.7
-          # Commented out, since Windows tests are expensively slow.
-          # - 3.8
-          # - 3.9
-          - "3.10"
-        group: [1, 2]
-
-    steps:
-      - uses: actions/checkout@v2
-      - uses: actions/setup-python@v2
-        with:
-          python-version: ${{ matrix.python }}
-
-=======
->>>>>>> 9097f83e
-      # We use a RAMDisk on Windows, since filesystem IO is a big slowdown
-      # for our tests.
-      - name: Windows - Create a RAMDisk
-        if: matrix.os == 'Windows'
-        run: ./tools/ci/New-RAMDisk.ps1 -Drive R -Size 1GB
-
-      - name: Windows - Setup RAMDisk permissions and environment
-        if: matrix.os == 'Windows'
-        run: |
-          mkdir R:\Temp
-          $acl = Get-Acl "R:\Temp"
-          $rule = New-Object System.Security.AccessControl.FileSystemAccessRule(
-              "Everyone", "FullControl", "ContainerInherit,ObjectInherit", "None", "Allow"
-          )
-          $acl.AddAccessRule($rule)
-          Set-Acl "R:\Temp" $acl
-          echo "TEMP=R:\Temp" >> $env:GITHUB_ENV
-
-      - run: pip install nox 'virtualenv<20'
-
-      # Main check
-      - name: Run unit tests
-        if: matrix.group == 'Unit & Integration 1' || matrix.group == 'All'
-        run: >-
-          nox -s test-${{ matrix.python }} --
-          -m unit
-          --verbose --numprocesses auto --showlocals
-
-      - name: Run integration tests (group 1)
-        if: matrix.group == 'Unit & Integration 1' || matrix.group == 'All'
-        run: >-
-          nox -s test-${{ matrix.python }} --
-          -m integration -k "not test_install"
-          --verbose --numprocesses auto --showlocals
-
-      - name: Run integration tests (group 2)
-        if: matrix.group == 'Integration 2' || matrix.group == 'All'
-        run: >-
-          nox -s test-${{ matrix.python }} --
-          -m integration -k "test_install"
-          --verbose --numprocesses auto --showlocals+          --durations=5